--- conflicted
+++ resolved
@@ -6,18 +6,14 @@
 from typing import Dict, Optional
 
 import pendulum
-import prefect
-<<<<<<< HEAD
 from box import Box
-from prefect.engine.state import Failed, Queued, Running, State
-=======
-from prefect.engine.state import Failed, Queued, State
->>>>>>> 39d613f4
-from prefect.utilities.graphql import EnumValue, with_args
-
 from prefect_server import api, config
 from prefect_server.database import hasura, models
 from prefect_server.utilities.logging import get_logger
+
+import prefect
+from prefect.engine.state import Failed, Queued, Running, State
+from prefect.utilities.graphql import EnumValue, with_args
 
 logger = get_logger("api")
 
@@ -35,7 +31,6 @@
     Args:
         - flow_run_id (str): the flow run id to update
         - state (State): the new state
-<<<<<<< HEAD
 
     Raises:
         - ValueError: If the provided `flow_run_id` is `None`
@@ -44,11 +39,9 @@
         - ValueError: If the flow is being transitioned to `Running`
             and there isn't an available concurrency slot if the
             flow's environment is concurrency limited.
-=======
     Returns:
         - Dict[str, str]: Mapping indicating status of the state
             change operation.
->>>>>>> 39d613f4
     """
 
     if flow_run_id is None:
