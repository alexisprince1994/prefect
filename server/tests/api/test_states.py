--- conflicted
+++ resolved
@@ -5,12 +5,9 @@
 import asyncio
 import uuid
 
-<<<<<<< HEAD
-import pendulum
-=======
->>>>>>> 39d613f4
 import prefect
 import pytest
+from asynctest import CoroutineMock
 from box import Box
 from prefect.engine.result import Result, SafeResult
 from prefect.engine.result_handlers import JSONResultHandler
