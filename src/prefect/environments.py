--- conflicted
+++ resolved
@@ -193,13 +193,21 @@
     An environment for running a flow locally.
     """
 
-    def __init__(self, encryption_key: bytes = None):
-        """Initialize the LocalEnvironment class"""
+    def __init__(self, encryption_key: str = None):
+        """
+        Initialize the LocalEnvironment class
+
+        Args:
+            - encryption_key (str): a Fernet encryption key. One will be generated
+                automatically if None is passed.
+        """
         self.encryption_key = encryption_key or Fernet.generate_key().decode()
 
     def build(self, flow: "prefect.Flow") -> bytes:
         """
-<<<<<<< HEAD
+        Args:
+            - flow (Flow): A prefect Flow object
+
         Returns:
             - bytes: An encrypted and pickled flow registry
         """
@@ -215,37 +223,6 @@
         return serialized
 
     def run(self, key: bytes, cli_cmd: str):
-=======
-        Pickles a flow and returns the bytes
-
-        Args:
-            - flow: A prefect Flow object
-
-        Returns:
-            - An encrypted pickled flow
-        """
-        serialized_pickle = base64.b64encode(cloudpickle.dumps(flow))
-        serialized_pickle = self.Fernet(self.encryption_key).encrypt(serialized_pickle)
-        return serialized_pickle
-
-    def run(self):
-        """Run"""
-        pass
-
-    def info(self, pickle: bytes) -> dict:
-        """
-        Returns the serialized flow from a pickle
-
-        Args:
-            - pickle: A pickled Flow object
-
-        Returns:
-            - A dictionary of the serialized flow
-
-        Raises:
-            - `TypeError` if the unpickeld object is not a Flow
-        """
->>>>>>> fca51d45
 
         with tempfile.NamedTemporaryFile() as tmp:
             with open(tmp.name, "wb") as f:
