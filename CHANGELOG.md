# Changelog

## Unreleased <Badge text="beta" type="success"/>

These changes are available in the [master branch](https://github.com/PrefectHQ/prefect).

### Features

- Add support for Python 3.8 - [#2080](https://github.com/PrefectHQ/prefect/pull/2080)

### Enhancements

- Add PIN 15 (skip refactor) - [#2070](https://github.com/PrefectHQ/prefect/issues/2070)
- Update docs and docstrings related to Result Handlers - [#1792](https://github.com/PrefectHQ/prefect/issues/1792)
- Add volume option to Docker Agent - [#2013](https://github.com/PrefectHQ/prefect/issues/2013)
<<<<<<< HEAD
- `DaskKubernetesEnvironment` now elevates important autoscaling logs as well as possible Kubernetes issues - [#2089](https://github.com/PrefectHQ/prefect/pull/2089)
- Add optional `scheduler_logs` kwarg to the`DaskKubernetesEnvironment` - [#2089](https://github.com/PrefectHQ/prefect/pull/2089)
=======
- Add ERROR log if heartbeat process dies - [#2097](https://github.com/PrefectHQ/prefect/issues/2097)
- Enable stdout logging from inside a task with the kwarg `log_stdout=True` - [#2092](https://github.com/PrefectHQ/prefect/pull/2092)
>>>>>>> 30672862

### Task Library

- Fix expanding of `V1DeleteOptions` kwargs for Kubernetes tasks - [#2083](https://github.com/PrefectHQ/prefect/pull/2083)

### Fixes

<<<<<<< HEAD
- Fix `extra_loggers` config variable not being able to be set via environment variable - [#2089](https://github.com/PrefectHQ/prefect/pull/2089)
- Fix environments not passing down their `extra_loggers` to any created infrastructure - [#2089](https://github.com/PrefectHQ/prefect/pull/2089)
=======
- Don't mutate data when serializing or deserializing - [#2098](https://github.com/PrefectHQ/prefect/issues/2098)
>>>>>>> 30672862

### Deprecations

- None

### Breaking Changes

- None

### Contributors

- None

## 0.9.5 <Badge text="beta" type="success"/>

Released on Feb 21, 2020.

### Features

- None

### Enhancements

- Better exception for unsubscriptable mapping arguments - [#1821](https://github.com/PrefectHQ/prefect/issues/1821)
- Upload package to PyPI on tag push to master - [#2030](https://github.com/PrefectHQ/prefect/issues/2030)
- Add DaskGateway tip to docs - [#1959](https://github.com/PrefectHQ/prefect/issues/1959)
- Improve package import time - [#2046](https://github.com/PrefectHQ/prefect/issues/2046)

### Task Library

- Fix `V1DeleteOptions` call for Kubernetes tasks - [#2050](https://github.com/PrefectHQ/prefect/pull/2050)
- Add kwargs to `V1DeleteOptions` for Kubernetes tasks - [#2051](https://github.com/PrefectHQ/prefect/pull/2051)

### Fixes

- Ensure microseconds are respected on `start_date` provided to CronClock - [#2031](https://github.com/PrefectHQ/prefect/pull/2031)
- Fix duplicate Client connections when using `--logs` flag from `run cloud` CLI command - [#2056](https://github.com/PrefectHQ/prefect/pull/2056)

### Deprecations

- None

### Breaking Changes

- None

### Contributors

- [Romain Thalineau](https://github.com/romaintha)

## 0.9.4 <Badge text="beta" type="success"/>

Released on Feb 14, 2020.

### Features

- None

### Enhancements

- Add incremental tutorial - [#1953](https://github.com/PrefectHQ/prefect/issues/1953)
- Improve error handling for unsupported callables - [#1993](https://github.com/PrefectHQ/prefect/pull/1993)
- Accept additional `boto3` client parameters in S3 storage - [#2000](https://github.com/PrefectHQ/prefect/pull/2000)
- Add optional `version_group_id` kwarg to `create_flow_run` for a stable API for flow runs - [#1987](https://github.com/PrefectHQ/prefect/issues/1987)
- Add `extra_loggers` logging configuration for non-Prefect logs in stdout and cloud - [#2010](https://github.com/PrefectHQ/prefect/pull/2010)

### Task Library

- None

### Fixes

- Ensure `ifelse` casts its condition to `bool` prior to evaluation - [#1991](https://github.com/PrefectHQ/prefect/pull/1991)
- Do not perform `ast.literal_eval` on cpu and memory task_definition kwargs for Fargate Agent - [#2010](https://github.com/PrefectHQ/prefect/pull/2010)
- Fix new agent processing with Threadpool causing problem for Fargate Agent with task revisions enabled - [#2022](https://github.com/PrefectHQ/prefect/pull/2022)

### Deprecations

- None

### Breaking Changes

- Remove Airflow Tasks - [#1992](https://github.com/PrefectHQ/prefect/pull/1992)

### Contributors

- [Giorgio Pellero](https://github.com/trapped)
- [Braun Reyes](https://github.com/braunreyes)

## 0.9.3 <Badge text="beta" type="success"/>

Released on Feb 05, 2020.

### Features

- None

### Enhancements

- Improve heartbeat functionality to be robust across platforms - [#1973](https://github.com/PrefectHQ/prefect/pull/1973)
- Run storage healthchecks on other options besides Docker - [1963](https://github.com/PrefectHQ/prefect/pull/1963)
- Cloud logger now attempts to elevate logger errors to flow run logs - [#1961](https://github.com/PrefectHQ/prefect/pull/1961)
- Attach Flow and Task attributes to LogRecords - [#1938](https://github.com/PrefectHQ/prefect/issues/1938)

### Task Library

- None

### Fixes

- Fix uncaught Fargate Agent kwarg parse SyntaxError from `literal_eval` - [#1968](https://github.com/PrefectHQ/prefect/pull/1968)
- Fix FargateTaskEnvironment passing empty auth token to run task - [#1976](https://github.com/PrefectHQ/prefect/pull/1976)
- Fix imagePullSecrets not being automatically passed to jobs created by Kubernetes Agent - [#1982](https://github.com/PrefectHQ/prefect/pull/1982)

### Deprecations

- None

### Breaking Changes

- Remove cancellation hooks - [#1973](https://github.com/PrefectHQ/prefect/pull/1973)

### Contributors

- None

## 0.9.2 <Badge text="beta" type="success"/>

Released on Jan 30, 2020.

### Features

- Allow for parameter defaults to vary based on clock - [#1946](https://github.com/PrefectHQ/prefect/pull/1946)

### Enhancements

- More graceful handling of Agents competing for work - [#1956](https://github.com/PrefectHQ/prefect/issues/1956)

### Task Library

- None

### Fixes

- Eliminated possible duplicate flow run issue in all agents - [#1956](https://github.com/PrefectHQ/prefect/issues/1956)

### Deprecations

- None

### Breaking Changes

- None

### Contributors

- None

## 0.9.1 <Badge text="beta" type="success"/>

Released on Jan 24, 2020.

### Features

- None

### Enhancements

- Docker daemon reconnect attempts + exit on heartbeat failure -[#1918](https://github.com/PrefectHQ/prefect/pull/1918)
- More responsive agent shutdown - [#1921](https://github.com/PrefectHQ/prefect/pull/1921)
- Background all agent flow deployment attempts - [#1928](https://github.com/PrefectHQ/prefect/pull/1928)
- Add show_flow_logs to Docker agent [#1929](https://github.com/PrefectHQ/prefect/issues/1929)
- Add per-task checkpointing opt-out - [#1933](https://github.com/PrefectHQ/prefect/pull/1933)
- The Task 'checkpoint' kwarg will no longer be deprecated to allow opt-out - [#1933](https://github.com/PrefectHQ/prefect/pull/1933)

### Task Library

- None

### Fixes

- Fix the Fargate Agent not parsing kwargs as literals - [#1926](https://github.com/PrefectHQ/prefect/pull/1926)
- Fix issue with result handler default persisting from initialization - [#1936](https://github.com/PrefectHQ/prefect/issues/1936)

### Deprecations

- None

### Breaking Changes

- None

### Contributors

- None

## 0.9.0 <Badge text="beta" type="success"/>

Released on Jan 15, 2020.

### Features

- Added the ability to leverage native ECS task definition revisions for flow versions in Fargate agent - [#1870](https://github.com/PrefectHQ/prefect/pull/1870)
- Added the ability to pull in kwargs per flow version from S3 on flow submission in Fargate agent - [#1870](https://github.com/PrefectHQ/prefect/pull/1870)
- Add sensible default result handlers to non-Docker storage options - [#1888](https://github.com/PrefectHQ/prefect/issues/1888)

### Enhancements

- Allow for task looping to beyond Python's maximum recursion depth - [#1862](https://github.com/PrefectHQ/prefect/pull/1862)
- Prevent duplication of stdout logs from multiple instantiated agents - [#1866](https://github.com/PrefectHQ/prefect/pull/1866)
- Allow intervals less than 60 seconds in `IntervalClock`s - [#1880](https://github.com/PrefectHQ/prefect/pull/1880)
- Introduce new `Secret.exists` method for checking whether a Secret is available - [#1882](https://github.com/PrefectHQ/prefect/pull/1882)
- Introduce new `-e` CLI options on agent start commands to allow passing environment variables to flow runs - [#1878](https://github.com/PrefectHQ/prefect/issues/1878)
- Stop persisting `None` when calling result handlers - [#1894](https://github.com/PrefectHQ/prefect/pull/1894)
- Change Cancelled state to indicate Finished instead of Failed - [#1903](https://github.com/PrefectHQ/prefect/pull/1903)
- All States now store `cached_inputs` for easier recovery from failure - [#1898](https://github.com/PrefectHQ/prefect/issues/1898)
- Always checkpoint tasks which have result handlers - [#1898](https://github.com/PrefectHQ/prefect/issues/1898)

### Task Library

- Remove implicit requirement that Google Tasks use Prefect Cloud Secrets - [#1882](https://github.com/PrefectHQ/prefect/pull/1882)

### Fixes

- Enforce provision of `max_retries` if specifying `retry_delay` for a `Task` - [#1875](https://github.com/PrefectHQ/prefect/pull/1875)
- Fix issue with reduce tasks in `flow.visualize()` - [#1793](https://github.com/PrefectHQ/prefect/issues/1793)

### Deprecations

- The checkpointing kwarg will be removed from Tasks as it is now a default behavior - [#1898](https://github.com/PrefectHQ/prefect/issues/1898)

### Breaking Changes

- Remove default value for `aws_credentials_secret` on all S3 hooks - [#1886](https://github.com/PrefectHQ/prefect/issues/1886)
- Remove `config.engine.result_handler` section of Prefect config - [#1888](https://github.com/PrefectHQ/prefect/issues/1888)
- Remove default value for `credentials_secret` on `GCSResultHandler` - [#1888](https://github.com/PrefectHQ/prefect/issues/1888)
- Remove default value for `azure_credentials_secret` on `AzureResultHandler` - [#1888](https://github.com/PrefectHQ/prefect/issues/1888)

### Contributors

- [Daryll Strauss](daryll.strauss@gmail.com)
- [Braun Reyes](https://github.com/braunreyes)

## 0.8.1 <Badge text="beta" type="success"/>

Released on Dec 17, 2019.

### Features

- None

### Enhancements

- Enhanced treatment of nested and ordered constant values - [#1829](https://github.com/PrefectHQ/prefect/pull/1829)
- Add `on_datetime`, `on_date`, and `at_time` filters - [#1837](https://github.com/PrefectHQ/prefect/pull/1837)
- Add `--latest` flag for Kubernetes Agent install CLI command - [#1842](https://github.com/PrefectHQ/prefect/pull/1842)
- Add `--no-cloud-logs` flag for all agents to optionally opt-out of logs being sent to Prefect Cloud - [#1843](https://github.com/PrefectHQ/prefect/pull/1843)
- Agents mark Flow Runs as `Failed` if a deployment error occurs - [#1848](https://github.com/PrefectHQ/prefect/pull/1848)
- `Submitted` states from Agents include deployment identifier information - [#1848](https://github.com/PrefectHQ/prefect/pull/1848)
- Update heartbeats to respect Cloud flow settings - [#1851](https://github.com/PrefectHQ/prefect/pull/1851)
- Add flow run name to `prefect.context` - [#1855](https://github.com/PrefectHQ/prefect/pull/1855)
- Add `--namespace` option for Kubernetes Agent start CLI command - [#1859](https://github.com/PrefectHQ/prefect/pull/1859)
- Add Prefect job resource configuration for Kubernetes Agent - [#1859](https://github.com/PrefectHQ/prefect/pull/1859)

### Task Library

- Add task for scheduling a flow run - [#1871](https://github.com/PrefectHQ/prefect/pull/1871)

### Fixes

- Fix Agent deployment errors interrupting full list of found Flow Runs - [#1848](https://github.com/PrefectHQ/prefect/pull/1848)
- Fix issue with a single bad log preventing all logs from being sent to Cloud - [#1845](https://github.com/PrefectHQ/prefect/pull/1845)
- Fix Kubernetes Agent passing empty default namespace - [#1839](https://github.com/PrefectHQ/prefect/pull/1839)

### Deprecations

- None

### Breaking Changes

- None

### Contributors

- None

## 0.8.0 <Badge text="beta" type="success"/>

Released on Dec 11, 2019.

### Features

- Added new Local Agent to run Flows from Local Storage, S3 Storage, and GCS Storage - [#1819](https://github.com/PrefectHQ/prefect/pull/1819)
- Added Azure Blob Storage for Flows - [#1831](https://github.com/PrefectHQ/prefect/pull/1831)
- Added GCS Storage for Flows - [#1809](https://github.com/PrefectHQ/prefect/pull/1809)
- Added S3 Storage for Flows - [#1753](https://github.com/PrefectHQ/prefect/pull/1753)

### Enhancements

- Add `--rbac` flag to `prefect agent install` for Kubernetes Agent - [#1822](https://github.com/PrefectHQ/prefect/pull/1822)
- Add `prefect agent install` option to output `supervisord.conf` file for Local Agent - [#1819](https://github.com/PrefectHQ/prefect/pull/1819)
- Add convenience `parents()` and `children()` classmethods to all State objects for navigating the hierarchy - [#1784](https://github.com/PrefectHQ/prefect/pull/1784)
- Add new `not_all_skipped` trigger and set it as the default for merge tasks - [#1768](https://github.com/PrefectHQ/prefect/issues/1768)

### Task Library

- Azure Blob tasks now use newer `BlockBlobService` with connection string authentication - [#1831](https://github.com/PrefectHQ/prefect/pull/1831)

### Fixes

- Fix issue with `flow.visualize()` for mapped tasks which are skipped - [#1765](https://github.com/PrefectHQ/prefect/issues/1765)
- Fix issue with timeouts only being softly enforced - [#1145](https://github.com/PrefectHQ/prefect/issues/1145), [#1686](https://github.com/PrefectHQ/prefect/issues/1686)
- Log agent errors using `write_run_logs` instead of the deprecated `write_run_log` - [#1791](https://github.com/PrefectHQ/prefect/pull/1791)
- Fix issue with `flow.update()` not transferring constants - [#1785](https://github.com/PrefectHQ/prefect/pull/1785)

### Deprecations

- `flow.deploy` is deprecated in favor of `flow.register` - [#1819](https://github.com/PrefectHQ/prefect/pull/1819)

### Breaking Changes

- Default Flow storage is now `Local` instead of `Docker` - [#1819](https://github.com/PrefectHQ/prefect/pull/1819)
- Docker based `LocalAgent` is renamed `DockerAgent` - [#1819](https://github.com/PrefectHQ/prefect/pull/1819)
- `prefect agent start` now defaults to new `LocalAgent` - [#1819](https://github.com/PrefectHQ/prefect/pull/1819)

### Contributors

- None

## 0.7.3 <Badge text="beta" type="success"/>

Released on Nov 26, 2019.

### Features

- Add graceful cancellation hooks to Flow and Task runners - [#1758](https://github.com/PrefectHQ/prefect/pull/1758)

### Enhancements

- Add option to specify a run name for `cloud run` CLI command - [#1756](https://github.com/PrefectHQ/prefect/pull/1756)
- Add `work_stealing` option to `DaskKubernetesEnvironment` - [#1760](https://github.com/PrefectHQ/prefect/pull/1760)
- Improve heartbeat thread management - [#1770](https://github.com/PrefectHQ/prefect/pull/1770)
- Add unique scheduler Job name to `DaskKubernetesEnvironment` - [#1772](https://github.com/PrefectHQ/prefect/pull/1772)
- Add informative error when trying to map with the `LocalDaskExecutor` using processes - [#1777](https://github.com/PrefectHQ/prefect/pull/1777)

### Task Library

- None

### Fixes

- Fix issue with heartbeat thread deadlocking dask execution when using a `worker_client` - [#1750](https://github.com/PrefectHQ/prefect/pull/1750)
- Fix issue with Environments not calling `run_flow` on Environment stored on Flow object - [#1752](https://github.com/PrefectHQ/prefect/pull/1752)
- Fix issue with Docker build context when providing custom docker files - [#1762](https://github.com/PrefectHQ/prefect/pull/1762)

### Deprecations

- None

### Breaking Changes

- None

### Contributors

- None

## 0.7.2 <Badge text="beta" type="success"/>

Released on Nov 15, 2019.

### Features

- Allow users to provide a custom version group ID for controlling Cloud versioning - [#1665](https://github.com/PrefectHQ/prefect/issues/1665)
- Stop autogenerating constant tasks - [#1730](https://github.com/PrefectHQ/prefect/pull/1730)

### Enhancements

- Raise an informative error when context objects are pickled - [#1710](https://github.com/PrefectHQ/prefect/issues/1710)
- Add an option to pass in `run_name` to a flow run to override the auto-generated names when calling `create_flow_run` [#1661](https://github.com/PrefectHQ/cloud/pull/1661)
- Add informative logs in the event that a heartbeat thread dies - [#1721](https://github.com/PrefectHQ/prefect/pull/1721)
- Loosen Job spec requirements for `KubernetesJobEnvironment` - [#1713](https://github.com/PrefectHQ/prefect/pull/1713)
- Loosen `containerDefinitions` requirements for `FargateTaskEnvironment` - [#1713](https://github.com/PrefectHQ/prefect/pull/1713)
- Local Docker agent proactively fails flow runs if image cannot be pulled - [#1395](https://github.com/PrefectHQ/prefect/issues/1395)
- Add graceful keyboard interrupt shutdown for all agents - [#1731](https://github.com/PrefectHQ/prefect/pull/1731)
- `agent start` CLI command now allows for Agent kwargs - [#1737](https://github.com/PrefectHQ/prefect/pull/1737)
- Add users to specify a custom Dockerfile for Docker storage - [#1738](https://github.com/PrefectHQ/prefect/pull/1738)
- Expose `labels` kwarg in `flow.deploy` for convenient labeling of Flows - [#1742](https://github.com/PrefectHQ/prefect/pull/1742)

### Task Library

- None

### Fixes

- `FargateTaskEnvironment` now uses provided `family` for task definition naming - [#1713](https://github.com/PrefectHQ/prefect/pull/1713)
- Fix executor initialization missing `self` in `KubernetesJobEnvironment` - [#1713](https://github.com/PrefectHQ/prefect/pull/1713)
- Fix `identifier_label` not being generated on each run for Kubernetes based environments - [#1718](https://github.com/PrefectHQ/prefect/pull/1718)
- Fix issue where users could not override their user config path when deploying Docker to Cloud - [#1719](https://github.com/PrefectHQ/prefect/pull/1719)
- Respect order of inputs in merge - [#1736](https://github.com/~/1736)

### Deprecations

- None

### Breaking Changes

- None

### Contributors

- [Brett Naul](https://github.com/bnaul)

## 0.7.1 <Badge text="beta" type="success"/>

Released on Nov 5, 2019

### Features

- None

### Enhancements

- Add a `save`/`load` interface to Flows - [#1685](https://github.com/PrefectHQ/prefect/pull/1685), [#1695](https://github.com/PrefectHQ/prefect/pull/1695)
- Add option to specify `aws_session_token` for the `FargateTaskEnvironment` - [#1688](https://github.com/PrefectHQ/prefect/pull/1688)
- Add `EnvVarSecrets` for loading sensitive information from environment variables - [#1683](https://github.com/PrefectHQ/prefect/pull/1683)
- Add an informative version header to all Cloud client requests - [#1690](https://github.com/PrefectHQ/prefect/pull/1690)
- Auto-label Flow environments when using Local storage - [#1696](https://github.com/PrefectHQ/prefect/pull/1696)
- Batch upload logs to Cloud in a background thread for improved performance - [#1691](https://github.com/PrefectHQ/prefect/pull/1691)
- Include agent labels within each flow's configuration environment - [#1671](https://github.com/PrefectHQ/prefect/issues/1671)

### Task Library

- None

### Fixes

- Fix Fargate Agent access defaults and environment variable support - [#1687](https://github.com/PrefectHQ/prefect/pull/1687)
- Removed default python version for docker builds - [#1705](https://github.com/PrefectHQ/prefect/pull/1705)
- Attempt to install prefect in any docker image (if it is not already installed) - [#1704](https://github.com/PrefectHQ/prefect/pull/1704)
- Kubernetes Agent deployment yaml now respects new `prefecthq/prefect` image tagging convention - [#1707](https://github.com/PrefectHQ/prefect/pull/1707)

### Deprecations

- None

### Breaking Changes

- None

### Contributors

- None

## 0.7.0 To Affinity and Beyond <Badge text="beta" type="success"/>

Released October 29, 2019

### Features

- Flow Affinity: Environments and Agents now support labeling for execution specification - [#1651](https://github.com/PrefectHQ/prefect/pull/1651)
- Add new Secret Tasks for a pluggable and reusable Secrets API - [#1346](https://github.com/PrefectHQ/prefect/issues/1346), [#1587](https://github.com/PrefectHQ/prefect/issues/1587)

### Enhancements

- Add the ability to delete task tag limits using the client - [#1622](https://github.com/PrefectHQ/prefect/pull/1622)
- Adds an "Ask for help" button with a link to the prefect.io support page - [#1637](https://github.com/PrefectHQ/prefect/pull/1637)
- Reduces the size of the `prefecthq/prefect` Docker image by ~400MB, which is now the base Docker image used in Flows - [#1648](https://github.com/PrefectHQ/prefect/pull/1648)
- Add a new healthcheck for environment dependencies - [#1653](https://github.com/PrefectHQ/prefect/pull/1653)
- Add default 30 second timeout to Client requests - [#1672](https://github.com/PrefectHQ/prefect/pull/1672)

### Task Library

- Add new Secret Tasks for a pluggable and reusable Secrets API - [#1346](https://github.com/PrefectHQ/prefect/issues/1346), [#1587](https://github.com/PrefectHQ/prefect/issues/1587)
- Add support for directly passing credentials to task library tasks, instead of passing secret names - [#1667](https://github.com/PrefectHQ/prefect/pull/1673)

### Fixes

- Fix defaults for unspecified ARNs in the Fargate Agent - [#1634](https://github.com/PrefectHQ/prefect/pull/1634)
- Fix ShellTask return value on empty stdout - [#1632](https://github.com/PrefectHQ/prefect/pull/1632)
- Fix issue with some Cloud Secrets not being converted from strings - [#1655](https://github.com/PrefectHQ/prefect/pull/1655)
- Fix issue with Agent logging config setting not working - [#1657](https://github.com/PrefectHQ/prefect/pull/1657)
- Fix issue with SnowflakeQuery tasks not working - [#1663](https://github.com/PrefectHQ/prefect/pull/1663)

### Deprecations

- Tasks that accepted the name of a secret (often `credentials_secret`) will raise a deprecation warning - [#1667](https://github.com/PrefectHQ/prefect/pull/1673)

### Breaking Changes

- Fargate Agent now takes in all boto3 camel case arguments instead of specific snake case options - [#1649](https://github.com/PrefectHQ/prefect/pull/1649)
- `kubernetes` is no longer installed by default in deployed flow images - [#1653](https://github.com/PrefectHQ/prefect/pull/1653)
- Tasks that accepted the name of a secret (often `credentials_secret`) no longer have a default value for that argument, as it has been deprecated - [#1667](https://github.com/PrefectHQ/prefect/pull/1673)

### Contributors

- [Tobias Schmidt](https://github.com/royalts)

## 0.6.7 Oh Six Seven <Badge text="beta" type="success"/>

Released October 16, 2019

### Features

- Environments now allow for optional `on_start` and `on_exit` callbacks - [#1610](https://github.com/PrefectHQ/prefect/pull/1610)

### Enhancements

- Raise more informative error when calling `flow.visualize()` if Graphviz executable not installed - [#1602](https://github.com/PrefectHQ/prefect/pull/1602)
- Allow authentication to Azure Blob Storage with SAS token - [#1600](https://github.com/PrefectHQ/prefect/pull/1600)
- Additional debug logs to `Docker Container` and `Docker Image` tasks - [#920](https://github.com/PrefectHQ/prefect/issues/920)
- Changes to Fargate agent to support temporary credentials and IAM role based credentials within AWS compute such as a container or ec2 instance. [#1607](https://github.com/PrefectHQ/prefect/pull/1607)
- Local Secrets set through environment variable now retain their casing - [#1601](https://github.com/PrefectHQ/prefect/issues/1601)
- Agents can accept an optional `name` for logging and debugging - [#1612](https://github.com/PrefectHQ/prefect/pull/1612)
- Added AWS configuration options for Fargate Agent (task_role_arn, execution_role_arn) - [#1614](https://github.com/PrefectHQ/prefect/pull/1614)
- Change EmailTask to accept SMTP server settings as well as an email_from kwarg - [#1619](https://github.com/PrefectHQ/prefect/pull/1619)
- Add the ability to delete task tag limits using the client - [#1622](https://github.com/PrefectHQ/prefect/pull/1622)

### Task Library

- Add `return_all` kwarg to `ShellTask` for optionally returning all lines of stdout - [#1598](https://github.com/PrefectHQ/prefect/pull/1598)
- Add `CosmosDBCreateItem`, `CosmosDBReadItems`, `CosmosDBQueryItems` and for interacting with data stored on Azure Cosmos DB - [#1617](https://github.com/PrefectHQ/prefect/pull/1617)

### Fixes

- Fix issue with running local Flow without a schedule containing cached tasks - [#1599](https://github.com/PrefectHQ/prefect/pull/1599)
- Remove blank string for `task_run_id` in k8s resource manager - [#1604](https://github.com/PrefectHQ/prefect/pull/1604)
- Fix issue with merge task not working for pandas dataframes and numpy arrays - [#1609](https://github.com/PrefectHQ/prefect/pull/1609)

### Deprecations

- None

### Breaking Changes

- Local Secrets set through environment variable now retain their casing - [#1601](https://github.com/PrefectHQ/prefect/issues/1601)

### Contributors

- [Mark McDonald](https://github.com/mhmcdonal)
- [Sherman K](https://github.com/shrmnk)

## 0.6.6 Wait For It <Badge text="beta" type="success"/>

Released October 3, 2019

### Features

- Added `KubernetesJobEnvironment` - [#1548](https://github.com/PrefectHQ/prefect/pull/1548)
- Add ability to enforce Task concurrency limits by tag in Prefect Cloud - [#1570](https://github.com/PrefectHQ/prefect/pull/1570)
- Added `FargateTaskEnvironment` - [#1592](https://github.com/PrefectHQ/prefect/pull/1592)

### Enhancements

- Allow the `Client` to more gracefully handle failed login attempts on initialization - [#1535](https://github.com/PrefectHQ/prefect/pull/1535)
- Replace `DotDict` with `box.Box` - [#1518](https://github.com/PrefectHQ/prefect/pull/1518)
- Store `cached_inputs` on Failed states and call their result handlers if they were provided - [#1557](https://github.com/PrefectHQ/prefect/pull/1557)
- `raise_on_exception` no longer raises for Prefect Signals, as these are typically intentional / for control flow - [#1562](https://github.com/PrefectHQ/prefect/pull/1562)
- `run cloud` CLI command takes in optional `--parameters` as a file path pointing to a JSON file - [#1582](https://github.com/PrefectHQ/prefect/pull/1582)
- Always consider `Constant` tasks successful and unpack them immediately instead of submitting them for execution - [#1527](https://github.com/PrefectHQ/prefect/issues/1527)

### Task Library

- Add `BlobStorageDownload` and `BlobStorageUpload` for interacting with data stored on Azure Blob Storage - [#1538](https://github.com/PrefectHQ/prefect/pull/1538)
- Loosen Kubernetes Tasks' requirement of an API secret key - [#1559](https://github.com/PrefectHQ/prefect/pull/1559)
- Add tasks for working in Azure Machine Learning Serviec with Datastores and Datasets - [#1590](https://github.com/PrefectHQ/prefect/pull/1590)

### Fixes

- Fix issue with certain Pause / Resume / Retry pipelines retrying indefinitely - [#1177](https://github.com/PrefectHQ/prefect/issues/1177)
- Kubernetes Agent deployment YAML generation defaults to local Prefect version - [#1573](https://github.com/PrefectHQ/prefect/pull/1573)
- Fix issue with custom result handlers not working when called in `cached_inputs` - [#1585](https://github.com/PrefectHQ/prefect/pull/1585)

### Deprecations

- None

### Breaking Changes

- None

### Contributors

- [Fredrik Sannholm](https://github.com/frsann)

## 0.6.5 Agents of Environmental Change <Badge text="beta" type="success"/>

Released September 20, 2019

### Features

- Added Fargate agent - [#1521](https://github.com/PrefectHQ/prefect/pull/1521)
- Custom user-written environments can be deployed to Prefect Cloud - [#1534](https://github.com/PrefectHQ/prefect/pull/1534), [#1537](https://github.com/PrefectHQ/prefect/pull/1537)

### Enhancements

- Allow for Agents to correctly run in environments with differently calibrated clocks - [#1402](https://github.com/PrefectHQ/prefect/issues/1402)
- Refactor `RemoteEnvironment` to utilize the `get_flow` storage interface - [#1476](https://github.com/PrefectHQ/prefect/issues/1476)
- Ensure Task logger is available in context throughout every pipeline step of the run - [#1509](https://github.com/PrefectHQ/prefect/issues/1509)
- Skip Docker registry pushing and pulling on empty `registry_url` attribute - [#1525](https://github.com/PrefectHQ/prefect/pull/1525)
- Agents now log platform errors to flow runs which cannot deploy - [#1528](https://github.com/PrefectHQ/prefect/pull/1528)
- Updating `ShellTask` to work more like Airflow Bash Operator for streaming logs and returning values - [#1451](https://github.com/PrefectHQ/prefect/pull/1451)
- Agents now have a verbose/debug logging option for granular output - [#1532](https://github.com/PrefectHQ/prefect/pull/1532)
- `DaskKubernetesEnvironment` now allows for custom scheduler and worker specs - [#1543](https://github.com/PrefectHQ/prefect/pull/1534), [#1537](https://github.com/PrefectHQ/prefect/pull/1537)

### Task Library

- None

### Fixes

- Fix map error by removing `imagePullSecrets` from Kubernetes Agent install if not provided - [#1524](https://github.com/PrefectHQ/prefect/pull/1524)
- Fix issue with two INFO logs not being associated with the Task Run in Cloud - [#1526](https://github.com/PrefectHQ/prefect/pull/1526)
- `execute` CLI command can now load custom environments off of the flow object - [#1534](https://github.com/PrefectHQ/prefect/pull/1534)

### Deprecations

- None

### Breaking Changes

- Update `ShellTask` to return only the last line of stdout, as a string - [#1451](https://github.com/PrefectHQ/prefect/pull/1451)

### Contributors

- [Braun Reyes](https://github.com/braunreyes)

## 0.6.4 I installed Docker on a Windows machine and all I got was this release <Badge text="beta" type="success"/>

Released September 10, 2019

### Features

- Improve Windows compatibility for local development and deploying to Prefect Cloud - [#1441](https://github.com/PrefectHQ/prefect/pull/1441), [#1456](https://github.com/PrefectHQ/prefect/pull/1456), [#1465](https://github.com/PrefectHQ/prefect/pull/1465), [#1466](https://github.com/PrefectHQ/prefect/pull/1466)

### Enhancements

- Add OS platform check to Local Agent for running on Windows machines - [#1441](https://github.com/PrefectHQ/prefect/pull/1441)
- Add `--base-url` argument for Docker daemons to `agent start` CLI command - [#1441](https://github.com/PrefectHQ/prefect/pull/1441)
- Add environment labels for organizing / tagging different Flow execution environments - [#1438](https://github.com/PrefectHQ/prefect/issues/1438)
- Use `-U` option when installing `prefect` in Docker containers to override base image version - [#1461](https://github.com/PrefectHQ/prefect/pull/1461)
- Remove restriction that prevented `DotDict` classes from having keys that shadowed dict methods - [#1462](https://github.com/PrefectHQ/prefect/pull/1462)
- Added livenessProbe to Kubernetes Agent - [#1474](https://github.com/PrefectHQ/prefect/pull/1474)
- Ensure external Dask Clusters do not require Prefect Cloud environment variables to run Cloud flows - [#1481](https://github.com/PrefectHQ/prefect/pull/1481)

### Task Library

- None

### Fixes

- Fix incorrect import in `DaskKubernetesEnvironment` job template - [#1458](https://github.com/PrefectHQ/prefect/pull/1458)
- Raise error on Agents started without an appropriate API token - [#1459](https://github.com/PrefectHQ/prefect/pull/1459)
- Fix bug when calling `as_nested_dict` on `DotDicts` with an `items` key - [#1462](https://github.com/PrefectHQ/prefect/pull/1462)
- Fix `--resource-manager` flag on agent install invalidating `imagePullSecrets` - [#1469](https://github.com/PrefectHQ/prefect/pull/1469)
- Fix issue with user-written result handlers in Prefect Cloud preventing some states from being set - [#1480](https://github.com/PrefectHQ/prefect/pull/1480)

### Deprecations

- None

### Breaking Changes

- None

### Contributors

- [Joe Schmid](https://github.com/joeschmid)
- [Brett Naul](https://github.com/bnaul)

## 0.6.3 Retry Release <Badge text="beta" type="success"/>

Released August 30, 2019

Maintenance release.

### Fixes

- Fix issue with reduced mapped tasks not respecting retries - [#1436](https://github.com/PrefectHQ/prefect/issues/1436)

## 0.6.2 Onboards and Upwards <Badge text="beta" type="success"/>

Released August 30, 2019

### Features

- Added Local, Kubernetes, and Nomad agents - [#1341](https://github.com/PrefectHQ/prefect/pull/1341)
- Add the ability for Tasks to sequentially loop - [#1356](https://github.com/PrefectHQ/prefect/pull/1356)

### Enhancements

- Adds a copy to clipboard button for codeblocks - [#213](https://github.com/prefecthq/prefect/issues/213)
- Updates Vuepress to v1.0.3 - [#770](https://github.com/prefecthq/prefect/issues/770)
- Introduce configurable default for storage class on Flows - [#1044](https://github.com/PrefectHQ/prefect/issues/1044)
- Allow for min and max workers to be specified in `DaskKubernetesEnvironment` - [#1338](https://github.com/PrefectHQ/prefect/pulls/1338)
- Use task and flow names for corresponding logger names for better organization - [#1355](https://github.com/PrefectHQ/prefect/pull/1355)
- `Paused` states subclass `Scheduled` and can have predefined expirations - [#1375](https://github.com/PrefectHQ/prefect/pull/1375)
- Introduce new Flow health checks prior to Cloud deployment - [#1372](https://github.com/PrefectHQ/prefect/issues/1372)
- Improve logging functionality to include tracebacks - [#1374](https://github.com/PrefectHQ/prefect/issues/1374)
- Improve CLI user experience while working with Cloud - [#1384](https://github.com/PrefectHQ/prefect/pull/1384/)
- Users can now create projects from the CLI - [#1388](https://github.com/PrefectHQ/prefect/pull/1388)
- Add a health check to confirm that serialized flows are valid prior to Cloud deploy - [#1397](https://github.com/PrefectHQ/prefect/pull/1397)
- Add `task_slug`, `flow_id`, and `flow_run_id` to context - [#1405](https://github.com/PrefectHQ/prefect/pull/1405)
- Support persistent `scheduled_start_time` for scheduled flow runs when run locally with `flow.run()` - [#1418](https://github.com/PrefectHQ/prefect/pull/1418), [#1429](https://github.com/PrefectHQ/prefect/pull/1429)
- Add `task_args` to `Task.map` - [#1390](https://github.com/PrefectHQ/prefect/issues/1390)
- Add auth flows for `USER`-scoped Cloud API tokens - [#1423](https://github.com/PrefectHQ/prefect/pull/1423)
- Add `AzureResultHandler` for handling results to / from Azure Blob storage containers - [#1421](https://github.com/PrefectHQ/prefect/pull/1421)
- Add new configurable `LocalDaskExecutor` - [#1336](https://github.com/PrefectHQ/prefect/issues/1336)
- Add CLI commands for working with Prefect Cloud auth - [#1431](https://github.com/PrefectHQ/prefect/pull/1431)

### Task Library

- Add new `SnowflakeQuery` task for using snowflake data warehouse - [#1113](https://github.com/PrefectHQ/prefect/issues/1113)

### Fixes

- Fix issue with Docker storage not respecting user-provided image names - [#1335](https://github.com/PrefectHQ/prefect/pull/1335)
- Fix issue with local retries in Cloud not always running in-process - [#1348](https://github.com/PrefectHQ/prefect/pull/1348)

### Deprecations

- Rename `SynchronousExecutor` as `LocalDaskExecutor` - [#1434](https://github.com/PrefectHQ/prefect/pull/1434)

### Breaking Changes

- Rename `CloudEnvironment` to `DaskKubernetesEnvironment` - [#1250](https://github.com/PrefectHQ/prefect/issues/1250)
- Remove unused `queue` method from all executors - [#1434](https://github.com/PrefectHQ/prefect/pull/1434)

### Contributors

- [Alex Kravetz](http://github.com/akravetz)

## 0.6.1 Prefect Timing <Badge text="beta" type="success"/>

Released August 8, 2019

### Features

- Introduce new `flows.checkpointing` configuration setting for checkpointing Tasks in local execution - [#1283](https://github.com/PrefectHQ/prefect/pull/1283)
- Introduce new, flexible `Schedule` objects - [#1320](https://github.com/PrefectHQ/prefect/pull/1320)

### Enhancements

- Allow passing of custom headers in `Client` calls - [#1255](https://github.com/PrefectHQ/prefect/pull/1255)
- Autogenerate informative names and tags for Docker images built for Flow storage - [#1237](https://github.com/PrefectHQ/prefect/issues/1237)
- Allow mixed-case configuration keys (environment variables are interpolated as lowercase) - [#1288](https://github.com/PrefectHQ/prefect/issues/1288)
- Ensure state handler errors are logged informatively - [#1326](https://github.com/PrefectHQ/prefect/issues/1326)

### Task Library

- Add `BigQueryLoadGoogleCloudStorage` task for loading data into BigQuery from Google Cloud Storage [#1317](https://github.com/PrefectHQ/prefect/pull/1317)

### Fixes

- Fix issue with logs not always arriving in long-standing Dask clusters - [#1244](https://github.com/PrefectHQ/prefect/pull/1244)
- Fix issue with `BuildImage` docker task not actually running to completion - [#1243](https://github.com/PrefectHQ/prefect/issues/1243)
- Fix `run --logs` CLI command not exiting on flow run finished state - [#1319](https://github.com/PrefectHQ/prefect/pull/1319)

### Deprecations

- `OneTimeSchedule` and `UnionSchedule` are deprecated, but remain callable as convenience functions - [#1320](https://github.com/PrefectHQ/prefect/pull/1320)
- Old-style schedules can be deserialized as new-style schedules, but support will eventually be dropped - [#1320](https://github.com/PrefectHQ/prefect/pull/1320)

### Breaking Changes

- `prefect.Client.graphql()` and `prefect.Client.post()` now use an explicit keyword, not `**kwargs`, for variables or parameters - [#1259](https://github.com/PrefectHQ/prefect/pull/1259)
- `auth add` CLI command replaced with `auth login` - [#1319](https://github.com/PrefectHQ/prefect/pull/1319)

### Contributors

- None

## 0.6.0 Cloud Ready <Badge text="beta" type="success"/>

Released July 16, 2019

### Features

- Add the Prefect CLI for working with core objects both locally and in cloud - [#1059](https://github.com/PrefectHQ/prefect/pull/1059)
- Add RemoteEnvironment for simple executor based executions - [#1215](https://github.com/PrefectHQ/prefect/pull/1215)
- Add the ability to share caches across Tasks and Flows - [#1222](https://github.com/PrefectHQ/prefect/pull/1222)
- Add the ability to submit tasks to specific dask workers for task / worker affinity - [#1229](https://github.com/PrefectHQ/prefect/pull/1229)

### Enhancements

- Refactor mapped caching to be independent of order - [#1082](https://github.com/PrefectHQ/prefect/issues/1082)
- Refactor caching to allow for caching across multiple runs - [#1082](https://github.com/PrefectHQ/prefect/issues/1082)
- Allow for custom secret names in Result Handlers - [#1098](https://github.com/PrefectHQ/prefect/issues/1098)
- Have `execute cloud-flow` CLI immediately set the flow run state to `Failed` if environment fails - [#1122](https://github.com/PrefectHQ/prefect/pull/1122)
- Validate configuration objects on initial load - [#1136](https://github.com/PrefectHQ/prefect/pull/1136)
- Add `auto_generated` property to Tasks for convenient filtering - [#1135](https://github.com/PrefectHQ/prefect/pull/1135)
- Disable dask work-stealing in Kubernetes via scheduler config - [#1166](https://github.com/PrefectHQ/prefect/pull/1166)
- Implement backoff retry settings on Client calls - [#1187](https://github.com/PrefectHQ/prefect/pull/1187)
- Explicitly set Dask keys for a better Dask visualization experience - [#1218](https://github.com/PrefectHQ/prefect/issues/1218)
- Implement a local cache which persists for the duration of a Python session - [#1221](https://github.com/PrefectHQ/prefect/issues/1221)
- Implement in-process retries for Cloud Tasks which request retry in less than one minute - [#1228](https://github.com/PrefectHQ/prefect/pull/1228)
- Support `Client.login()` with API tokens - [#1240](https://github.com/PrefectHQ/prefect/pull/1240)
- Add live log streaming for `prefect run cloud` command - [#1241](https://github.com/PrefectHQ/prefect/pull/1241)

### Task Library

- Add task to trigger AWS Step function workflow [#1012](https://github.com/PrefectHQ/prefect/issues/1012)
- Add task to copy files within Google Cloud Storage - [#1206](https://github.com/PrefectHQ/prefect/pull/1206)
- Add task for downloading files from Dropbox - [#1205](https://github.com/PrefectHQ/prefect/pull/1205)

### Fixes

- Fix issue with mapped caching in Prefect Cloud - [#1096](https://github.com/PrefectHQ/prefect/pull/1096)
- Fix issue with Result Handlers deserializing incorrectly in Cloud - [#1112](https://github.com/PrefectHQ/prefect/issues/1112)
- Fix issue caused by breaking change in `marshmallow==3.0.0rc7` - [#1151](https://github.com/PrefectHQ/prefect/pull/1151)
- Fix issue with passing results to Prefect signals - [#1163](https://github.com/PrefectHQ/prefect/issues/1163)
- Fix issue with `flow.update` not preserving mapped edges - [#1164](https://github.com/PrefectHQ/prefect/issues/1164)
- Fix issue with Parameters and Context not being raw dictionaries - [#1186](https://github.com/PrefectHQ/prefect/issues/1186)
- Fix issue with asynchronous, long-running mapped retries in Prefect Cloud - [#1208](https://github.com/PrefectHQ/prefect/pull/1208)
- Fix issue with automatically applied collections to task call arguments when using the imperative API - [#1211](https://github.com/PrefectHQ/prefect/issues/1211)

### Breaking Changes

- The CLI command `prefect execute-flow` and `prefect execute-cloud-flow` no longer exist - [#1059](https://github.com/PrefectHQ/prefect/pull/1059)
- The `slack_notifier` state handler now uses a `webhook_secret` kwarg to pull the URL from a Secret - [#1075](https://github.com/PrefectHQ/prefect/issues/1075)
- Use GraphQL for Cloud logging - [#1193](https://github.com/PrefectHQ/prefect/pull/1193)
- Remove the `CloudResultHandler` default result handler - [#1198](https://github.com/PrefectHQ/prefect/pull/1198)
- Rename `LocalStorage` to `Local` - [#1236](https://github.com/PrefectHQ/prefect/pull/1236)

### Contributors

- [Kwangyoun Jung](https://github.com/initialkommit)
- [Anes Benmerzoug](https://github.com/AnesBenmerzoug)

## 0.5.5 Season 8 <Badge text="beta" type="success"/>

Released May 31, 2019

Bugfix to address an unpinned dependency

## 0.5.4 A Release Has No Name <Badge text="beta" type="success"/>

Released May 28, 2019

### Features

- Add new `UnionSchedule` for combining multiple schedules, allowing for complex schedule specifications - [#428](https://github.com/PrefectHQ/prefect/issues/428)
- Allow for Cloud users to securely pull Docker images from private registries - [#1028](https://github.com/PrefectHQ/prefect/pull/1028)

### Enhancements

- Add `prefect_version` kwarg to `Docker` storage for controlling the version of prefect installed into your containers - [#1010](https://github.com/PrefectHQ/prefect/pull/1010), [#533](https://github.com/PrefectHQ/prefect/issues/533)
- Warn users if their Docker storage base image uses a different python version than their local machine - [#999](https://github.com/PrefectHQ/prefect/issues/999)
- Add flow run id to k8s labels on Cloud Environment jobs / pods for easier filtering in deployment - [#1016](https://github.com/PrefectHQ/prefect/pull/1016)
- Allow for `SlackTask` to pull the Slack webhook URL from a custom named Secret - [#1023](https://github.com/PrefectHQ/prefect/pull/1023)
- Raise informative errors when Docker storage push / pull fails - [#1029](https://github.com/PrefectHQ/prefect/issues/1029)
- Standardized `__repr__`s for various classes, to remove inconsistencies - [#617](https://github.com/PrefectHQ/prefect/issues/617)
- Allow for use of local images in Docker storage - [#1052](https://github.com/PrefectHQ/prefect/pull/1052)
- Allow for doc tests and doc generation to run without installing `all_extras` - [#1057](https://github.com/PrefectHQ/prefect/issues/1057)

### Task Library

- Add task for creating new branches in a GitHub repository - [#1011](https://github.com/PrefectHQ/prefect/pull/1011)
- Add tasks to create, delete, invoke, and list AWS Lambda functions [#1009](https://github.com/PrefectHQ/prefect/issues/1009)
- Add tasks for integration with spaCy pipelines [#1018](https://github.com/PrefectHQ/prefect/issues/1018)
- Add tasks for querying Postgres database [#1022](https://github.com/PrefectHQ/prefect/issues/1022)
- Add task for waiting on a Docker container to run and optionally raising for nonzero exit code - [#1061](https://github.com/PrefectHQ/prefect/pull/1061)
- Add tasks for communicating with Redis [#1021](https://github.com/PrefectHQ/prefect/issues/1021)

### Fixes

- Ensure that state change handlers are called even when unexpected initialization errors occur - [#1015](https://github.com/PrefectHQ/prefect/pull/1015)
- Fix an issue where a mypy assert relied on an unavailable import - [#1034](https://github.com/PrefectHQ/prefect/pull/1034)
- Fix an issue where user configurations were loaded after config interpolation had already taken place - [#1037](https://github.com/PrefectHQ/prefect/pull/1037)
- Fix an issue with saving a flow visualization to a file from a notebook - [#1056](https://github.com/PrefectHQ/prefect/pull/1056)
- Fix an issue in which mapped tasks incorrectly tried to run when their upstream was skipped - [#1068](https://github.com/PrefectHQ/prefect/issues/1068)
- Fix an issue in which mapped tasks were not using their caches locally - [#1067](https://github.com/PrefectHQ/prefect/issues/1067)

### Breaking Changes

- Changed the signature of `configuration.load_configuration()` - [#1037](https://github.com/PrefectHQ/prefect/pull/1037)
- Local Secrets now raise `ValueError`s when not found in context - [#1047](https://github.com/PrefectHQ/prefect/pull/1047)

### Contributors

- [Zach Angell](https://github.com/zangell44)
- [Nanda H Krishna](https://nandahkrishna.me)
- [Brett Naul](https://github.com/bnaul)
- [Jeremiah Lewis](https://github.com/jlewis91)
- [Dave Hirschfeld](https://github.com/dhirschfeld)

## 0.5.3 The Release is Bright and Full of Features <Badge text="beta" type="success"/>

Released May 7, 2019

### Features

- Add new `Storage` and `Environment` specifications - [#936](https://github.com/PrefectHQ/prefect/pull/936), [#956](https://github.com/PrefectHQ/prefect/pull/956)

### Enhancements

- Flow now has optional `storage` keyword - [#936](https://github.com/PrefectHQ/prefect/pull/936)
- Flow `environment` argument now defaults to a `CloudEnvironment` - [#936](https://github.com/PrefectHQ/prefect/pull/936)
- `Queued` states accept `start_time` arguments - [#955](https://github.com/PrefectHQ/prefect/pull/955)
- Add new `Bytes` and `Memory` storage classes for local testing - [#956](https://github.com/PrefectHQ/prefect/pull/956), [#961](https://github.com/PrefectHQ/prefect/pull/961)
- Add new `LocalEnvironment` execution environment for local testing - [#957](https://github.com/PrefectHQ/prefect/pull/957)
- Add new `Aborted` state for Flow runs which are cancelled by users - [#959](https://github.com/PrefectHQ/prefect/issues/959)
- Added an `execute-cloud-flow` CLI command for working with cloud deployed flows - [#971](https://github.com/PrefectHQ/prefect/pull/971)
- Add new `flows.run_on_schedule` configuration option for affecting the behavior of `flow.run` - [#972](https://github.com/PrefectHQ/prefect/issues/972)
- Allow for Tasks with `manual_only` triggers to be root tasks - [#667](https://github.com/PrefectHQ/prefect/issues/667)
- Allow compression of serialized flows [#993](https://github.com/PrefectHQ/prefect/pull/993)
- Allow for serialization of user written result handlers - [#623](https://github.com/PrefectHQ/prefect/issues/623)
- Allow for state to be serialized in certain triggers and cache validators - [#949](https://github.com/PrefectHQ/prefect/issues/949)
- Add new `filename` keyword to `flow.visualize` for automatically saving visualizations - [#1001](https://github.com/PrefectHQ/prefect/issues/1001)
- Add new `LocalStorage` option for storing Flows locally - [#1006](https://github.com/PrefectHQ/prefect/pull/1006)

### Task Library

- None

### Fixes

- Fix Docker storage not pulling correct flow path - [#968](https://github.com/PrefectHQ/prefect/pull/968)
- Fix `run_flow` loading to decode properly by use cloudpickle - [#978](https://github.com/PrefectHQ/prefect/pull/978)
- Fix Docker storage for handling flow names with spaces and weird characters - [#969](https://github.com/PrefectHQ/prefect/pull/969)
- Fix non-deterministic issue with mapping in the DaskExecutor - [#943](https://github.com/PrefectHQ/prefect/issues/943)

### Breaking Changes

- Remove `flow.id` and `task.id` attributes - [#940](https://github.com/PrefectHQ/prefect/pull/940)
- Removed old WIP environments - [#936](https://github.com/PrefectHQ/prefect/pull/936)
  (_Note_: Changes from [#936](https://github.com/PrefectHQ/prefect/pull/936) regarding environments don't break any Prefect code because environments weren't used yet outside of Cloud.)
- Update `flow.deploy` and `client.deploy` to use `set_schedule_active` kwarg to match Cloud - [#991](https://github.com/PrefectHQ/prefect/pull/991)
- Removed `Flow.generate_local_task_ids()` - [#992](#https://github.com/PrefectHQ/prefect/pull/992)

### Contributors

- None

## 0.5.2 Unredacted <Badge text="beta" type="success"/>

Released April 19, 2019

### Features

- Implement two new triggers that allow for specifying bounds on the number of failures or successes - [#933](https://github.com/PrefectHQ/prefect/issues/933)

### Enhancements

- `DaskExecutor(local_processes=True)` supports timeouts - [#886](https://github.com/PrefectHQ/prefect/issues/886)
- Calling `Secret.get()` from within a Flow context raises an informative error - [#927](https://github.com/PrefectHQ/prefect/issues/927)
- Add new keywords to `Task.set_upstream` and `Task.set_downstream` for handling keyed and mapped dependencies - [#823](https://github.com/PrefectHQ/prefect/issues/823)
- Downgrade default logging level to "INFO" from "DEBUG" - [#935](https://github.com/PrefectHQ/prefect/pull/935)
- Add start times to queued states - [#937](https://github.com/PrefectHQ/prefect/pull/937)
- Add `is_submitted` to states - [#944](https://github.com/PrefectHQ/prefect/pull/944)
- Introduce new `ClientFailed` state - [#938](https://github.com/PrefectHQ/prefect/issues/938)

### Task Library

- Add task for sending Slack notifications via Prefect Slack App - [#932](https://github.com/PrefectHQ/prefect/issues/932)

### Fixes

- Fix issue with timeouts behaving incorrectly with unpickleable objects - [#886](https://github.com/PrefectHQ/prefect/issues/886)
- Fix issue with Flow validation being performed even when eager validation was turned off - [#919](https://github.com/PrefectHQ/prefect/issues/919)
- Fix issue with downstream tasks with `all_failed` triggers running if an upstream Client call fails in Cloud - [#938](https://github.com/PrefectHQ/prefect/issues/938)

### Breaking Changes

- Remove `prefect make user config` from cli commands - [#904](https://github.com/PrefectHQ/prefect/issues/904)
- Change `set_schedule_active` keyword in Flow deployments to `set_schedule_inactive` to match Cloud - [#941](https://github.com/PrefectHQ/prefect/pull/941)

### Contributors

- None

## 0.5.1 It Takes a Village <Badge text="beta" type="success"/>

Released April 4, 2019

### Features

- API reference documentation is now versioned - [#270](https://github.com/PrefectHQ/prefect/issues/270)
- Add `S3ResultHandler` for handling results to / from S3 buckets - [#879](https://github.com/PrefectHQ/prefect/pull/879)
- Add ability to use `Cached` states across flow runs in Cloud - [#885](https://github.com/PrefectHQ/prefect/pull/885)

### Enhancements

- Bump to latest version of `pytest` (4.3) - [#814](https://github.com/PrefectHQ/prefect/issues/814)
- `Client.deploy` accepts optional `build` kwarg for avoiding building Flow environment - [#876](https://github.com/PrefectHQ/prefect/pull/876)
- Bump `distributed` to 1.26.1 for enhanced security features - [#878](https://github.com/PrefectHQ/prefect/pull/878)
- Local secrets automatically attempt to load secrets as JSON - [#883](https://github.com/PrefectHQ/prefect/pull/883)
- Add task logger to context for easily creating custom logs during task runs - [#884](https://github.com/PrefectHQ/prefect/issues/884)

### Task Library

- Add `ParseRSSFeed` for parsing a remote RSS feed - [#856](https://github.com/PrefectHQ/prefect/pull/856)
- Add tasks for working with Docker containers and imaged - [#864](https://github.com/PrefectHQ/prefect/pull/864)
- Add task for creating a BigQuery table - [#895](https://github.com/PrefectHQ/prefect/pull/895)

### Fixes

- Only checkpoint tasks if running in cloud - [#839](https://github.com/PrefectHQ/prefect/pull/839), [#854](https://github.com/PrefectHQ/prefect/pull/854)
- Adjusted small flake8 issues for names, imports, and comparisons - [#849](https://github.com/PrefectHQ/prefect/pull/849)
- Fix bug preventing `flow.run` from properly using cached tasks - [#861](https://github.com/PrefectHQ/prefect/pull/861)
- Fix tempfile usage in `flow.visualize` so that it runs on Windows machines - [#858](https://github.com/PrefectHQ/prefect/issues/858)
- Fix issue caused by Python 3.5.2 bug for Python 3.5.2 compatibility - [#857](https://github.com/PrefectHQ/prefect/issues/857)
- Fix issue in which `GCSResultHandler` was not pickleable - [#879](https://github.com/PrefectHQ/prefect/pull/879)
- Fix issue with automatically converting callables and dicts to tasks - [#894](https://github.com/PrefectHQ/prefect/issues/894)

### Breaking Changes

- Change the call signature of `Dict` task from `run(**task_results)` to `run(keys, values)` - [#894](https://github.com/PrefectHQ/prefect/issues/894)

### Contributors

- [ColCarroll](https://github.com/ColCarroll)
- [dhirschfeld](https://github.com/dhirschfeld)
- [BasPH](https://github.com/BasPH)
- [Miloš Garunović](https://github.com/milosgarunovic)
- [Nash Taylor](https://github.com/ntaylorwss)

## 0.5.0 Open Source Launch! <Badge text="beta" type="success"/>

Released March 24, 2019

### Features

- Add `checkpoint` option for individual `Task`s, as well as a global `checkpoint` config setting for storing the results of Tasks using their result handlers - [#649](https://github.com/PrefectHQ/prefect/pull/649)
- Add `defaults_from_attrs` decorator to easily construct `Task`s whose attributes serve as defaults for `Task.run` - [#293](https://github.com/PrefectHQ/prefect/issues/293)
- Environments follow new hierarchy (PIN-3) - [#670](https://github.com/PrefectHQ/prefect/pull/670)
- Add `OneTimeSchedule` for one-time execution at a specified time - [#680](https://github.com/PrefectHQ/prefect/pull/680)
- `flow.run` is now a blocking call which will run the Flow, on its schedule, and execute full state-based execution (including retries) - [#690](https://github.com/PrefectHQ/prefect/issues/690)
- Pre-populate `prefect.context` with various formatted date strings during execution - [#704](https://github.com/PrefectHQ/prefect/pull/704)
- Add ability to overwrite task attributes such as "name" when calling tasks in the functional API - [#717](https://github.com/PrefectHQ/prefect/issues/717)
- Release Prefect Core under the Apache 2.0 license - [#762](https://github.com/PrefectHQ/prefect/pull/762)

### Enhancements

- Refactor all `State` objects to store fully hydrated `Result` objects which track information about how results should be handled - [#612](https://github.com/PrefectHQ/prefect/pull/612), [#616](https://github.com/PrefectHQ/prefect/pull/616)
- Add `google.cloud.storage` as an optional extra requirement so that the `GCSResultHandler` can be exposed better - [#626](https://github.com/PrefectHQ/prefect/pull/626)
- Add a `start_time` check for Scheduled flow runs, similar to the one for Task runs - [#605](https://github.com/PrefectHQ/prefect/issues/605)
- Project names can now be specified for deployments instead of IDs - [#633](https://github.com/PrefectHQ/prefect/pull/633)
- Add a `createProject` mutation function to the client - [#633](https://github.com/PrefectHQ/prefect/pull/633)
- Add timestamp to auto-generated API docs footer - [#639](https://github.com/PrefectHQ/prefect/pull/639)
- Refactor `Result` interface into `Result` and `SafeResult` - [#649](https://github.com/PrefectHQ/prefect/pull/649)
- The `manual_only` trigger will pass if `resume=True` is found in context, which indicates that a `Resume` state was passed - [#664](https://github.com/PrefectHQ/prefect/issues/664)
- Added DockerOnKubernetes environment (PIN-3) - [#670](https://github.com/PrefectHQ/prefect/pull/670)
- Added Prefect docker image (PIN-3) - [#670](https://github.com/PrefectHQ/prefect/pull/670)
- `defaults_from_attrs` now accepts a splatted list of arguments - [#676](https://github.com/PrefectHQ/prefect/issues/676)
- Add retry functionality to `flow.run(on_schedule=True)` for local execution - [#680](https://github.com/PrefectHQ/prefect/pull/680)
- Add `helper_fns` keyword to `ShellTask` for pre-populating helper functions to commands - [#681](https://github.com/PrefectHQ/prefect/pull/681)
- Convert a few DEBUG level logs to INFO level logs - [#682](https://github.com/PrefectHQ/prefect/issues/682)
- Added DaskOnKubernetes environment (PIN-3) - [#695](https://github.com/PrefectHQ/prefect/pull/695)
- Load `context` from Cloud when running flows - [#699](https://github.com/PrefectHQ/prefect/pull/699)
- Add `Queued` state - [#705](https://github.com/PrefectHQ/prefect/issues/705)
- `flow.serialize()` will always serialize its environment, regardless of `build` - [#696](https://github.com/PrefectHQ/prefect/issues/696)
- `flow.deploy()` now raises an informative error if your container cannot deserialize the Flow - [#711](https://github.com/PrefectHQ/prefect/issues/711)
- Add `_MetaState` as a parent class for states that modify other states - [#726](https://github.com/PrefectHQ/prefect/pull/726)
- Add `flow` keyword argument to `Task.set_upstream()` and `Task.set_downstream()` - [#749](https://github.com/PrefectHQ/prefect/pull/749)
- Add `is_retrying()` helper method to all `State` objects - [#753](https://github.com/PrefectHQ/prefect/pull/753)
- Allow for state handlers which return `None` - [#753](https://github.com/PrefectHQ/prefect/pull/753)
- Add daylight saving time support for `CronSchedule` - [#729](https://github.com/PrefectHQ/prefect/pull/729)
- Add `idempotency_key` and `context` arguments to `Client.create_flow_run` - [#757](https://github.com/PrefectHQ/prefect/issues/757)
- Make `EmailTask` more secure by pulling credentials from secrets - [#706](https://github.com/PrefectHQ/prefect/issues/706)

### Task Library

- Add `GCSUpload` and `GCSDownload` for uploading / retrieving string data to / from Google Cloud Storage - [#673](https://github.com/PrefectHQ/prefect/pull/673)
- Add `BigQueryTask` and `BigQueryInsertTask` for executing queries against BigQuery tables and inserting data - [#678](https://github.com/PrefectHQ/prefect/pull/678), [#685](https://github.com/PrefectHQ/prefect/pull/685)
- Add `FilterTask` for filtering out lists of results - [#637](https://github.com/PrefectHQ/prefect/issues/637)
- Add `S3Download` and `S3Upload` for interacting with data stored on AWS S3 - [#692](https://github.com/PrefectHQ/prefect/issues/692)
- Add `AirflowTask` and `AirflowTriggerDAG` tasks to the task library for running individual Airflow tasks / DAGs - [#735](https://github.com/PrefectHQ/prefect/issues/735)
- Add `OpenGitHubIssue` and `CreateGitHubPR` tasks for interacting with GitHub repositories - [#771](https://github.com/PrefectHQ/prefect/pull/771)
- Add Kubernetes tasks for deployments, jobs, pods, and services - [#779](https://github.com/PrefectHQ/prefect/pull/779)
- Add Airtable tasks - [#803](https://github.com/PrefectHQ/prefect/pull/803)
- Add Twitter tasks - [#803](https://github.com/PrefectHQ/prefect/pull/803)
- Add `GetRepoInfo` for pulling GitHub repository information - [#816](https://github.com/PrefectHQ/prefect/pull/816)

### Fixes

- Fix edge case in doc generation in which some `Exception`s' call signature could not be inspected - [#513](https://github.com/PrefectHQ/prefect/issues/513)
- Fix bug in which exceptions raised within flow runner state handlers could not be sent to Cloud - [#628](https://github.com/PrefectHQ/prefect/pull/628)
- Fix issue wherein heartbeats were not being called on a fixed interval - [#669](https://github.com/PrefectHQ/prefect/pull/669)
- Fix issue wherein code blocks inside of method docs couldn't use `**kwargs` - [#658](https://github.com/PrefectHQ/prefect/issues/658)
- Fix bug in which Prefect-generated Keys for S3 buckets were not properly converted to strings - [#698](https://github.com/PrefectHQ/prefect/pull/698)
- Fix next line after Docker Environment push/pull from overwriting progress bar - [#702](https://github.com/PrefectHQ/prefect/pull/702)
- Fix issue with `JinjaTemplate` not being pickleable - [#710](https://github.com/PrefectHQ/prefect/pull/710)
- Fix issue with creating secrets from JSON documents using the Core Client - [#715](https://github.com/PrefectHQ/prefect/pull/715)
- Fix issue with deserialization of JSON secrets unnecessarily calling `json.loads` - [#716](https://github.com/PrefectHQ/prefect/pull/716)
- Fix issue where `IntervalSchedules` didn't respect daylight saving time after serialization - [#729](https://github.com/PrefectHQ/prefect/pull/729)

### Breaking Changes

- Remove the `BokehRunner` and associated webapp - [#609](https://github.com/PrefectHQ/prefect/issues/609)
- Rename `ResultHandler` methods from `serialize` / `deserialize` to `write` / `read` - [#612](https://github.com/PrefectHQ/prefect/pull/612)
- Refactor all `State` objects to store fully hydrated `Result` objects which track information about how results should be handled - [#612](https://github.com/PrefectHQ/prefect/pull/612), [#616](https://github.com/PrefectHQ/prefect/pull/616)
- `Client.create_flow_run` now returns a string instead of a `GraphQLResult` object to match the API of `deploy` - [#630](https://github.com/PrefectHQ/prefect/pull/630)
- `flow.deploy` and `client.deploy` require a `project_name` instead of an ID - [#633](https://github.com/PrefectHQ/prefect/pull/633)
- Upstream state results now take precedence for task inputs over `cached_inputs` - [#591](https://github.com/PrefectHQ/prefect/issues/591)
- Rename `Match` task (used inside control flow) to `CompareValue` - [#638](https://github.com/PrefectHQ/prefect/pull/638)
- `Client.graphql()` now returns a response with up to two keys (`data` and `errors`). Previously the `data` key was automatically selected - [#642](https://github.com/PrefectHQ/prefect/pull/642)
- `ContainerEnvironment` was changed to `DockerEnvironment` - [#670](https://github.com/PrefectHQ/prefect/pull/670)
- The environment `from_file` was moved to `utilities.environments` - [#670](https://github.com/PrefectHQ/prefect/pull/670)
- Removed `start_tasks` argument from `FlowRunner.run()` and `check_upstream` argument from `TaskRunner.run()` - [#672](https://github.com/PrefectHQ/prefect/pull/672)
- Remove support for Python 3.4 - [#671](https://github.com/PrefectHQ/prefect/issues/671)
- `flow.run` is now a blocking call which will run the Flow, on its schedule, and execute full state-based execution (including retries) - [#690](https://github.com/PrefectHQ/prefect/issues/690)
- Remove `make_return_failed_handler` as `flow.run` now returns all task states - [#693](https://github.com/PrefectHQ/prefect/pull/693)
- Refactor Airflow migration tools into a single `AirflowTask` in the task library for running individual Airflow tasks - [#735](https://github.com/PrefectHQ/prefect/issues/735)
- `name` is now required on all Flow objects - [#732](https://github.com/PrefectHQ/prefect/pull/732)
- Separate installation "extras" packages into multiple, smaller extras - [#739](https://github.com/PrefectHQ/prefect/issues/739)
- `Flow.parameters()` always returns a set of parameters - [#756](https://github.com/PrefectHQ/prefect/pull/756)

## 0.4.1 <Badge text="beta" type="success"/>

Released January 31, 2019

### Features

- Add ability to run scheduled flows locally via `on_schedule` kwarg in `flow.run()` - [#519](https://github.com/PrefectHQ/prefect/issues/519)
- Allow tasks to specify their own result handlers, ensure inputs and outputs are stored only when necessary, and ensure no raw data is sent to the database - [#587](https://github.com/PrefectHQ/prefect/pull/587)

### Enhancements

- Allow for building `ContainerEnvironment`s locally without pushing to registry - [#514](https://github.com/PrefectHQ/prefect/issues/514)
- Make mapping more robust when running children tasks multiple times - [#541](https://github.com/PrefectHQ/prefect/pull/541)
- Always prefer `cached_inputs` over upstream states, if available - [#546](https://github.com/PrefectHQ/prefect/pull/546)
- Add hooks to `FlowRunner.initialize_run()` for manipulating task states and contexts - [#548](https://github.com/PrefectHQ/prefect/pull/548)
- Improve state-loading strategy for Prefect Cloud - [#555](https://github.com/PrefectHQ/prefect/issues/555)
- Introduce `on_failure` kwarg to Tasks and Flows for user-friendly failure callbacks - [#551](https://github.com/PrefectHQ/prefect/issues/551)
- Include `scheduled_start_time` in context for Flow runs - [#524](https://github.com/PrefectHQ/prefect/issues/524)
- Add GitHub PR template - [#542](https://github.com/PrefectHQ/prefect/pull/542)
- Allow flows to be deployed to Prefect Cloud without a project id - [#571](https://github.com/PrefectHQ/prefect/pull/571)
- Introduce serialization schemas for ResultHandlers - [#572](https://github.com/PrefectHQ/prefect/issues/572)
- Add new `metadata` attribute to States for managing user-generated results - [#573](https://github.com/PrefectHQ/prefect/issues/573)
- Add new 'JSONResultHandler' for serializing small bits of data without external storage - [#576](https://github.com/PrefectHQ/prefect/issues/576)
- Use `JSONResultHandler` for all Parameter caching - [#590](https://github.com/PrefectHQ/prefect/pull/590)

### Fixes

- Fixed `flow.deploy()` attempting to access a nonexistent string attribute - [#503](https://github.com/PrefectHQ/prefect/pull/503)
- Ensure all logs make it to the logger service in deployment - [#508](https://github.com/PrefectHQ/prefect/issues/508), [#552](https://github.com/PrefectHQ/prefect/issues/552)
- Fix a situation where `Paused` tasks would be treated as `Pending` and run - [#535](https://github.com/PrefectHQ/prefect/pull/535)
- Ensure errors raised in state handlers are trapped appropriately in Cloud Runners - [#554](https://github.com/PrefectHQ/prefect/pull/554)
- Ensure unexpected errors raised in FlowRunners are robustly handled - [#568](https://github.com/PrefectHQ/prefect/pull/568)
- Fixed non-deterministic errors in mapping caused by clients resolving futures of other clients - [#569](https://github.com/PrefectHQ/prefect/pull/569)
- Older versions of Prefect will now ignore fields added by newer versions when deserializing objects - [#583](https://github.com/PrefectHQ/prefect/pull/583)
- Result handler failures now result in clear task run failures - [#575](https://github.com/PrefectHQ/prefect/issues/575)
- Fix issue deserializing old states with empty metadata - [#590](https://github.com/PrefectHQ/prefect/pull/590)
- Fix issue serializing `cached_inputs` - [#594](https://github.com/PrefectHQ/prefect/pull/594)

### Breaking Changes

- Move `prefect.client.result_handlers` to `prefect.engine.result_handlers` - [#512](https://github.com/PrefectHQ/prefect/pull/512)
- Removed `inputs` kwarg from `TaskRunner.run()` - [#546](https://github.com/PrefectHQ/prefect/pull/546)
- Moves the `start_task_ids` argument from `FlowRunner.run()` to `Environment.run()` - [#544](https://github.com/PrefectHQ/prefect/issues/544), [#545](https://github.com/PrefectHQ/prefect/pull/545)
- Convert `timeout` kwarg from `timedelta` to `integer` - [#540](https://github.com/PrefectHQ/prefect/issues/540)
- Remove `timeout` kwarg from `executor.wait` - [#569](https://github.com/PrefectHQ/prefect/pull/569)
- Serialization of States will _ignore_ any result data that hasn't been processed - [#581](https://github.com/PrefectHQ/prefect/pull/581)
- Removes `VersionedSchema` in favor of implicit versioning: serializers will ignore unknown fields and the `create_object` method is responsible for recreating missing ones - [#583](https://github.com/PrefectHQ/prefect/pull/583)
- Convert and rename `CachedState` to a successful state named `Cached`, and also remove the superfluous `cached_result` attribute - [#586](https://github.com/PrefectHQ/prefect/issues/586)

## 0.4.0 <Badge text="beta" type="success"/>

Released January 8, 2019

### Features

- Add support for Prefect Cloud - [#374](https://github.com/PrefectHQ/prefect/pull/374), [#406](https://github.com/PrefectHQ/prefect/pull/406), [#473](https://github.com/PrefectHQ/prefect/pull/473), [#491](https://github.com/PrefectHQ/prefect/pull/491)
- Add versioned serialization schemas for `Flow`, `Task`, `Parameter`, `Edge`, `State`, `Schedule`, and `Environment` objects - [#310](https://github.com/PrefectHQ/prefect/pull/310), [#318](https://github.com/PrefectHQ/prefect/pull/318), [#319](https://github.com/PrefectHQ/prefect/pull/319), [#340](https://github.com/PrefectHQ/prefect/pull/340)
- Add ability to provide `ResultHandler`s for storing private result data - [#391](https://github.com/PrefectHQ/prefect/pull/391), [#394](https://github.com/PrefectHQ/prefect/pull/394), [#430](https://github.com/PrefectHQ/prefect/pull/430/)
- Support depth-first execution of mapped tasks and tracking of both the static "parent" and dynamic "children" via `Mapped` states - [#485](https://github.com/PrefectHQ/prefect/pull/485)

### Enhancements

- Add new `TimedOut` state for task execution timeouts - [#255](https://github.com/PrefectHQ/prefect/issues/255)
- Use timezone-aware dates throughout Prefect - [#325](https://github.com/PrefectHQ/prefect/pull/325)
- Add `description` and `tags` arguments to `Parameters` - [#318](https://github.com/PrefectHQ/prefect/pull/318)
- Allow edge `key` checks to be skipped in order to create "dummy" flows from metadata - [#319](https://github.com/PrefectHQ/prefect/pull/319)
- Add new `names_only` keyword to `flow.parameters` - [#337](https://github.com/PrefectHQ/prefect/pull/337)
- Add utility for building GraphQL queries and simple schemas from Python objects - [#342](https://github.com/PrefectHQ/prefect/pull/342)
- Add links to downloadable Jupyter notebooks for all tutorials - [#212](https://github.com/PrefectHQ/prefect/issues/212)
- Add `to_dict` convenience method for `DotDict` class - [#341](https://github.com/PrefectHQ/prefect/issues/341)
- Refactor requirements to a custom `ini` file specification - [#347](https://github.com/PrefectHQ/prefect/pull/347)
- Refactor API documentation specification to `toml` file - [#361](https://github.com/PrefectHQ/prefect/pull/361)
- Add new SQLite tasks for basic SQL scripting and querying - [#291](https://github.com/PrefectHQ/prefect/issues/291)
- Executors now pass `map_index` into the `TaskRunner`s - [#373](https://github.com/PrefectHQ/prefect/pull/373)
- All schedules support `start_date` and `end_date` parameters - [#375](https://github.com/PrefectHQ/prefect/pull/375)
- Add `DateTime` marshmallow field for timezone-aware serialization - [#378](https://github.com/PrefectHQ/prefect/pull/378)
- Adds ability to put variables into context via the config - [#381](https://github.com/PrefectHQ/prefect/issues/381)
- Adds new `client.deploy` method for adding new flows to the Prefect Cloud - [#388](https://github.com/PrefectHQ/prefect/issues/388)
- Add `id` attribute to `Task` class - [#416](https://github.com/PrefectHQ/prefect/issues/416)
- Add new `Resume` state for resuming from `Paused` tasks - [#435](https://github.com/PrefectHQ/prefect/issues/435)
- Add support for heartbeats - [#436](https://github.com/PrefectHQ/prefect/issues/436)
- Add new `Submitted` state for signaling that `Scheduled` tasks have been handled - [#445](https://github.com/PrefectHQ/prefect/issues/445)
- Add ability to add custom environment variables and copy local files into `ContainerEnvironment`s - [#453](https://github.com/PrefectHQ/prefect/issues/453)
- Add `set_secret` method to Client for creating and setting the values of user secrets - [#452](https://github.com/PrefectHQ/prefect/issues/452)
- Refactor runners into `CloudTaskRunner` and `CloudFlowRunner` classes - [#431](https://github.com/PrefectHQ/prefect/issues/431)
- Added functions for loading default `engine` classes from config - [#477](https://github.com/PrefectHQ/prefect/pull/477)

### Fixes

- Fixed issue with `GraphQLResult` reprs - [#374](https://github.com/PrefectHQ/prefect/pull/374)
- `CronSchedule` produces expected results across daylight savings time transitions - [#375](https://github.com/PrefectHQ/prefect/pull/375)
- `utilities.serialization.Nested` properly respects `marshmallow.missing` values - [#398](https://github.com/PrefectHQ/prefect/pull/398)
- Fixed issue in capturing unexpected mapping errors during task runs - [#409](https://github.com/PrefectHQ/prefect/pull/409)
- Fixed issue in `flow.visualize()` so that mapped flow states can be passed and colored - [#387](https://github.com/PrefectHQ/prefect/issues/387)
- Fixed issue where `IntervalSchedule` was serialized at "second" resolution, not lower - [#427](https://github.com/PrefectHQ/prefect/pull/427)
- Fixed issue where `SKIP` signals were preventing multiple layers of mapping - [#455](https://github.com/PrefectHQ/prefect/issues/455)
- Fixed issue with multi-layer mapping in `flow.visualize()` - [#454](https://github.com/PrefectHQ/prefect/issues/454)
- Fixed issue where Prefect Cloud `cached_inputs` weren't being used locally - [#434](https://github.com/PrefectHQ/prefect/issues/434)
- Fixed issue where `Config.set_nested` would have an error if the provided key was nested deeper than an existing terminal key - [#479](https://github.com/PrefectHQ/prefect/pull/479)
- Fixed issue where `state_handlers` were not called for certain signals - [#494](https://github.com/PrefectHQ/prefect/pull/494)

### Breaking Changes

- Remove `NoSchedule` and `DateSchedule` schedule classes - [#324](https://github.com/PrefectHQ/prefect/pull/324)
- Change `serialize()` method to use schemas rather than custom dict - [#318](https://github.com/PrefectHQ/prefect/pull/318)
- Remove `timestamp` property from `State` classes - [#305](https://github.com/PrefectHQ/prefect/pull/305)
- Remove the custom JSON encoder library at `prefect.utilities.json` - [#336](https://github.com/PrefectHQ/prefect/pull/336)
- `flow.parameters` now returns a set of parameters instead of a dictionary - [#337](https://github.com/PrefectHQ/prefect/pull/337)
- Renamed `to_dotdict` -> `as_nested_dict` - [#339](https://github.com/PrefectHQ/prefect/pull/339)
- Moved `prefect.utilities.collections.GraphQLResult` to `prefect.utilities.graphql.GraphQLResult` - [#371](https://github.com/PrefectHQ/prefect/pull/371)
- `SynchronousExecutor` now does _not_ do depth first execution for mapped tasks - [#373](https://github.com/PrefectHQ/prefect/pull/373)
- Renamed `prefect.utilities.serialization.JSONField` -> `JSONCompatible`, removed its `max_size` feature, and no longer automatically serialize payloads as strings - [#376](https://github.com/PrefectHQ/prefect/pull/376)
- Renamed `prefect.utilities.serialization.NestedField` -> `Nested` - [#376](https://github.com/PrefectHQ/prefect/pull/376)
- Renamed `prefect.utilities.serialization.NestedField.dump_fn` -> `NestedField.value_selection_fn` for clarity - [#377](https://github.com/PrefectHQ/prefect/pull/377)
- Local secrets are now pulled from `secrets` in context instead of `_secrets` - [#382](https://github.com/PrefectHQ/prefect/pull/382)
- Remove Task and Flow descriptions, Flow project & version attributes - [#383](https://github.com/PrefectHQ/prefect/issues/383)
- Changed `Schedule` parameter from `on_or_after` to `after` - [#396](https://github.com/PrefectHQ/prefect/issues/396)
- Environments are immutable and return `dict` keys instead of `str`; some arguments for `ContainerEnvironment` are removed - [#398](https://github.com/PrefectHQ/prefect/pull/398)
- `environment.run()` and `environment.build()`; removed the `flows` CLI and replaced it with a top-level CLI command, `prefect run` - [#400](https://github.com/PrefectHQ/prefect/pull/400)
- The `set_temporary_config` utility now accepts a single dict of multiple config values, instead of just a key/value pair, and is located in `utilities.configuration` - [#401](https://github.com/PrefectHQ/prefect/pull/401)
- Bump `click` requirement to 7.0, which changes underscores to hyphens at CLI - [#409](https://github.com/PrefectHQ/prefect/pull/409)
- `IntervalSchedule` rejects intervals of less than one minute - [#427](https://github.com/PrefectHQ/prefect/pull/427)
- `FlowRunner` returns a `Running` state, not a `Pending` state, when flows do not finish - [#433](https://github.com/PrefectHQ/prefect/pull/433)
- Remove the `task_contexts` argument from `FlowRunner.run()` - [#440](https://github.com/PrefectHQ/prefect/pull/440)
- Remove the leading underscore from Prefect-set context keys - [#446](https://github.com/PrefectHQ/prefect/pull/446)
- Removed throttling tasks within the local cluster - [#470](https://github.com/PrefectHQ/prefect/pull/470)
- Even `start_tasks` will not run before their state's `start_time` (if the state is `Scheduled`) - [#474](https://github.com/PrefectHQ/prefect/pull/474)
- `DaskExecutor`'s "processes" keyword argument was renamed "local_processes" - [#477](https://github.com/PrefectHQ/prefect/pull/477)
- Removed the `mapped` and `map_index` kwargs from `TaskRunner.run()`. These values are now inferred automatically - [#485](https://github.com/PrefectHQ/prefect/pull/485)
- The `upstream_states` dictionary used by the Runners only includes `State` values, not lists of `States`. The use case that required lists of `States` is now covered by the `Mapped` state. - [#485](https://github.com/PrefectHQ/prefect/pull/485)

## 0.3.3 <Badge text="alpha" type="warn"/>

Released October 30, 2018

### Features

- Refactor `FlowRunner` and `TaskRunner` into a modular `Runner` pipelines - [#260](https://github.com/PrefectHQ/prefect/pull/260), [#267](https://github.com/PrefectHQ/prefect/pull/267)
- Add configurable `state_handlers` for `FlowRunners`, `Flows`, `TaskRunners`, and `Tasks` - [#264](https://github.com/PrefectHQ/prefect/pull/264), [#267](https://github.com/PrefectHQ/prefect/pull/267)
- Add gmail and slack notification state handlers w/ tutorial - [#274](https://github.com/PrefectHQ/prefect/pull/274), [#294](https://github.com/PrefectHQ/prefect/pull/294)

### Enhancements

- Add a new method `flow.get_tasks()` for easily filtering flow tasks by attribute - [#242](https://github.com/PrefectHQ/prefect/pull/242)
- Add new `JinjaTemplate` for easily rendering jinja templates - [#200](https://github.com/PrefectHQ/prefect/issues/200)
- Add new `PAUSE` signal for halting task execution - [#246](https://github.com/PrefectHQ/prefect/pull/246)
- Add new `Paused` state corresponding to `PAUSE` signal, and new `pause_task` utility - [#251](https://github.com/PrefectHQ/prefect/issues/251)
- Add ability to timeout task execution for all executors except `DaskExecutor(processes=True)` - [#240](https://github.com/PrefectHQ/prefect/issues/240)
- Add explicit unit test to check Black formatting (Python 3.6+) - [#261](https://github.com/PrefectHQ/prefect/pull/261)
- Add ability to set local secrets in user config file - [#231](https://github.com/PrefectHQ/prefect/issues/231), [#274](https://github.com/PrefectHQ/prefect/pull/274)
- Add `is_skipped()` and `is_scheduled()` methods for `State` objects - [#266](https://github.com/PrefectHQ/prefect/pull/266), [#278](https://github.com/PrefectHQ/prefect/pull/278)
- Adds `now()` as a default `start_time` for `Scheduled` states - [#278](https://github.com/PrefectHQ/prefect/pull/278)
- `Signal` classes now pass arguments to underlying `State` objects - [#279](https://github.com/PrefectHQ/prefect/pull/279)
- Run counts are tracked via `Retrying` states - [#281](https://github.com/PrefectHQ/prefect/pull/281)

### Fixes

- Flow consistently raises if passed a parameter that doesn't exist - [#149](https://github.com/PrefectHQ/prefect/issues/149)

### Breaking Changes

- Renamed `scheduled_time` -> `start_time` in `Scheduled` state objects - [#278](https://github.com/PrefectHQ/prefect/pull/278)
- `TaskRunner.check_for_retry` no longer checks for `Retry` states without `start_time` set - [#278](https://github.com/PrefectHQ/prefect/pull/278)
- Swapped the position of `result` and `message` attributes in State initializations, and started storing caught exceptions as results - [#283](https://github.com/PrefectHQ/prefect/issues/283)

## 0.3.2 <Badge text="alpha" type="warn"/>

Released October 2, 2018

### Features

- Local parallelism with `DaskExecutor` - [#151](https://github.com/PrefectHQ/prefect/issues/151), [#186](https://github.com/PrefectHQ/prefect/issues/186)
- Resource throttling based on `tags` - [#158](https://github.com/PrefectHQ/prefect/issues/158), [#186](https://github.com/PrefectHQ/prefect/issues/186)
- `Task.map` for mapping tasks - [#186](https://github.com/PrefectHQ/prefect/issues/186)
- Added `AirFlow` utility for importing Airflow DAGs as Prefect Flows - [#232](https://github.com/PrefectHQ/prefect/pull/232)

### Enhancements

- Use Netlify to deploy docs - [#156](https://github.com/prefecthq/prefect/issues/156)
- Add changelog - [#153](https://github.com/prefecthq/prefect/issues/153)
- Add `ShellTask` - [#150](https://github.com/prefecthq/prefect/issues/150)
- Base `Task` class can now be run as a dummy task - [#191](https://github.com/PrefectHQ/prefect/pull/191)
- New `return_failed` keyword to `flow.run()` for returning failed tasks - [#205](https://github.com/PrefectHQ/prefect/pull/205)
- some minor changes to `flow.visualize()` for visualizing mapped tasks and coloring nodes by state - [#202](https://github.com/PrefectHQ/prefect/issues/202)
- Added new `flow.replace()` method for swapping out tasks within flows - [#230](https://github.com/PrefectHQ/prefect/pull/230)
- Add `debug` kwarg to `DaskExecutor` for optionally silencing dask logs - [#209](https://github.com/PrefectHQ/prefect/issues/209)
- Update `BokehRunner` for visualizing mapped tasks - [#220](https://github.com/PrefectHQ/prefect/issues/220)
- Env var configuration settings are typed - [#204](https://github.com/PrefectHQ/prefect/pull/204)
- Implement `map` functionality for the `LocalExecutor` - [#233](https://github.com/PrefectHQ/prefect/issues/233)

### Fixes

- Fix issue with Versioneer not picking up git tags - [#146](https://github.com/prefecthq/prefect/issues/146)
- `DotDicts` can have non-string keys - [#193](https://github.com/prefecthq/prefect/issues/193)
- Fix unexpected behavior in assigning tags using contextmanagers - [#190](https://github.com/PrefectHQ/prefect/issues/190)
- Fix bug in initialization of Flows with only `edges` - [#225](https://github.com/PrefectHQ/prefect/pull/225)
- Remove "bottleneck" when creating pipelines of mapped tasks - [#224](https://github.com/PrefectHQ/prefect/pull/224)

### Breaking Changes

- Runner refactor - [#221](https://github.com/PrefectHQ/prefect/pull/221)
- Cleaned up signatures of `TaskRunner` methods - [#171](https://github.com/prefecthq/prefect/issues/171)
- Locally, Python 3.4 users can not run the more advanced parallel executors (`DaskExecutor`) [#186](https://github.com/PrefectHQ/prefect/issues/186)

## 0.3.1 <Badge text="alpha" type="warn"/>

Released September 6, 2018

### Features

- Support for user configuration files - [#195](https://github.com/PrefectHQ/prefect/pull/195)

### Enhancements

- None

### Fixes

- Let DotDicts accept non-string keys - [#193](https://github.com/PrefectHQ/prefect/pull/193), [#194](https://github.com/PrefectHQ/prefect/pull/194)

### Breaking Changes

- None

## 0.3.0 <Badge text="alpha" type="warn"/>

Released August 20, 2018

### Features

- BokehRunner - [#104](https://github.com/prefecthq/prefect/issues/104), [#128](https://github.com/prefecthq/prefect/issues/128)
- Control flow: `ifelse`, `switch`, and `merge` - [#92](https://github.com/prefecthq/prefect/issues/92)
- Set state from `reference_tasks` - [#95](https://github.com/prefecthq/prefect/issues/95), [#137](https://github.com/prefecthq/prefect/issues/137)
- Add flow `Registry` - [#90](https://github.com/prefecthq/prefect/issues/90)
- Output caching with various `cache_validators` - [#84](https://github.com/prefecthq/prefect/issues/84), [#107](https://github.com/prefecthq/prefect/issues/107)
- Dask executor - [#82](https://github.com/prefecthq/prefect/issues/82), [#86](https://github.com/prefecthq/prefect/issues/86)
- Automatic input caching for retries, manual-only triggers - [#78](https://github.com/prefecthq/prefect/issues/78)
- Functional API for `Flow` definition
- `State` classes
- `Signals` to transmit `State`

### Enhancements

- Add custom syntax highlighting to docs - [#141](https://github.com/prefecthq/prefect/issues/141)
- Add `bind()` method for tasks to call without copying - [#132](https://github.com/prefecthq/prefect/issues/132)
- Cache expensive flow graph methods - [#125](https://github.com/prefecthq/prefect/issues/125)
- Docker environments - [#71](https://github.com/prefecthq/prefect/issues/71)
- Automatic versioning via Versioneer - [#70](https://github.com/prefecthq/prefect/issues/70)
- `TriggerFail` state - [#67](https://github.com/prefecthq/prefect/issues/67)
- State classes - [#59](https://github.com/prefecthq/prefect/issues/59)

### Fixes

- None

### Breaking Changes

- None<|MERGE_RESOLUTION|>--- conflicted
+++ resolved
@@ -13,13 +13,10 @@
 - Add PIN 15 (skip refactor) - [#2070](https://github.com/PrefectHQ/prefect/issues/2070)
 - Update docs and docstrings related to Result Handlers - [#1792](https://github.com/PrefectHQ/prefect/issues/1792)
 - Add volume option to Docker Agent - [#2013](https://github.com/PrefectHQ/prefect/issues/2013)
-<<<<<<< HEAD
 - `DaskKubernetesEnvironment` now elevates important autoscaling logs as well as possible Kubernetes issues - [#2089](https://github.com/PrefectHQ/prefect/pull/2089)
 - Add optional `scheduler_logs` kwarg to the`DaskKubernetesEnvironment` - [#2089](https://github.com/PrefectHQ/prefect/pull/2089)
-=======
 - Add ERROR log if heartbeat process dies - [#2097](https://github.com/PrefectHQ/prefect/issues/2097)
 - Enable stdout logging from inside a task with the kwarg `log_stdout=True` - [#2092](https://github.com/PrefectHQ/prefect/pull/2092)
->>>>>>> 30672862
 
 ### Task Library
 
@@ -27,12 +24,9 @@
 
 ### Fixes
 
-<<<<<<< HEAD
 - Fix `extra_loggers` config variable not being able to be set via environment variable - [#2089](https://github.com/PrefectHQ/prefect/pull/2089)
 - Fix environments not passing down their `extra_loggers` to any created infrastructure - [#2089](https://github.com/PrefectHQ/prefect/pull/2089)
-=======
 - Don't mutate data when serializing or deserializing - [#2098](https://github.com/PrefectHQ/prefect/issues/2098)
->>>>>>> 30672862
 
 ### Deprecations
 
