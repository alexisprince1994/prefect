--- conflicted
+++ resolved
@@ -10,12 +10,7 @@
 
 ### Enhancements
 
-<<<<<<< HEAD
 - Add volume option to Docker Agent - [#2013](https://github.com/PrefectHQ/prefect/issues/2013)
-- Better exception for unsubscriptable mapping arguments - [#1821](https://github.com/PrefectHQ/prefect/issues/1821)
-=======
-- None
->>>>>>> 39d73e50
 
 ### Task Library
 
