from unittest.mock import MagicMock

import pytest

from prefect import context
from prefect.agent.docker import DockerAgent
from prefect.environments.storage import Docker, Local
from prefect.utilities.configuration import set_temporary_config
from prefect.utilities.graphql import GraphQLResult


def test_docker_agent_init(monkeypatch, runner_token):
    api = MagicMock()
    monkeypatch.setattr("prefect.agent.docker.agent.docker.APIClient", api)

    agent = DockerAgent()
    assert agent
    assert agent.labels == []
    assert agent.name == "agent"


def test_docker_agent_config_options(monkeypatch, runner_token):
    api = MagicMock()
    monkeypatch.setattr("prefect.agent.docker.agent.docker.APIClient", api)
    monkeypatch.setattr("prefect.agent.docker.agent.platform", "osx")

    with set_temporary_config({"cloud.agent.auth_token": "TEST_TOKEN"}):
        agent = DockerAgent(name="test")
        assert agent.name == "test"
        assert agent.client.get_auth_token() == "TEST_TOKEN"
        assert agent.logger
        assert not agent.no_pull
        assert api.call_args[1]["base_url"] == "unix://var/run/docker.sock"


def test_docker_agent_daemon_url_responds_to_system(monkeypatch, runner_token):
    api = MagicMock()
    monkeypatch.setattr("prefect.agent.docker.agent.docker.APIClient", api)
    monkeypatch.setattr("prefect.agent.docker.agent.platform", "win32")

    with set_temporary_config({"cloud.agent.auth_token": "TEST_TOKEN"}):
        agent = DockerAgent()
        assert agent.client.get_auth_token() == "TEST_TOKEN"
        assert agent.logger
        assert not agent.no_pull
        assert api.call_args[1]["base_url"] == "npipe:////./pipe/docker_engine"


def test_docker_agent_config_options_populated(monkeypatch, runner_token):
    api = MagicMock()
    monkeypatch.setattr("prefect.agent.docker.agent.docker.APIClient", api)

    with set_temporary_config({"cloud.agent.auth_token": "TEST_TOKEN"}):
        agent = DockerAgent(base_url="url", no_pull=True)
        assert agent.client.get_auth_token() == "TEST_TOKEN"
        assert agent.logger
        assert agent.no_pull
        assert api.call_args[1]["base_url"] == "url"


def test_docker_agent_no_pull(monkeypatch, runner_token):
    api = MagicMock()
    monkeypatch.setattr("prefect.agent.docker.agent.docker.APIClient", api)

    agent = DockerAgent()
    assert not agent.no_pull

    agent = DockerAgent(no_pull=True)
    assert agent.no_pull

    with context(no_pull=True):
        agent = DockerAgent()
        assert agent.no_pull

    with context(no_pull=False):
        agent = DockerAgent(no_pull=True)
        assert agent.no_pull

    with context(no_pull=False):
        agent = DockerAgent(no_pull=False)
        assert not agent.no_pull


def test_docker_agent_ping(monkeypatch, runner_token):
    api = MagicMock()
    api.ping.return_value = True
    monkeypatch.setattr(
        "prefect.agent.docker.agent.docker.APIClient", MagicMock(return_value=api)
    )

    agent = DockerAgent()
    assert api.ping.called


def test_docker_agent_ping_exception(monkeypatch, runner_token):
    api = MagicMock()
    api.ping.return_value = True
    api.ping.side_effect = Exception()
    monkeypatch.setattr(
        "prefect.agent.docker.agent.docker.APIClient", MagicMock(return_value=api)
    )

    with pytest.raises(Exception):
        agent = DockerAgent()


def test_populate_env_vars(monkeypatch, runner_token):
    api = MagicMock()
    monkeypatch.setattr("prefect.agent.docker.agent.docker.APIClient", api)

    with set_temporary_config(
        {
            "cloud.agent.auth_token": "token",
            "cloud.api": "api",
            "logging.log_to_cloud": True,
        }
    ):
        agent = DockerAgent()

        env_vars = agent.populate_env_vars(GraphQLResult({"id": "id", "name": "name"}))

        expected_vars = {
            "PREFECT__CLOUD__API": "api",
            "PREFECT__CLOUD__AUTH_TOKEN": "token",
            "PREFECT__CLOUD__AGENT__LABELS": "[]",
            "PREFECT__CONTEXT__FLOW_RUN_ID": "id",
            "PREFECT__CLOUD__USE_LOCAL_SECRETS": "false",
            "PREFECT__LOGGING__LOG_TO_CLOUD": "true",
            "PREFECT__LOGGING__LEVEL": "DEBUG",
            "PREFECT__ENGINE__FLOW_RUNNER__DEFAULT_CLASS": "prefect.engine.cloud.CloudFlowRunner",
            "PREFECT__ENGINE__TASK_RUNNER__DEFAULT_CLASS": "prefect.engine.cloud.CloudTaskRunner",
        }

        assert env_vars == expected_vars


def test_populate_env_vars_includes_agent_labels(monkeypatch, runner_token):
    api = MagicMock()
    monkeypatch.setattr("prefect.agent.docker.agent.docker.APIClient", api)

    with set_temporary_config(
        {
            "cloud.agent.auth_token": "token",
            "cloud.api": "api",
            "logging.log_to_cloud": True,
        }
    ):
        agent = DockerAgent(labels=["42", "marvin"])

        env_vars = agent.populate_env_vars(GraphQLResult({"id": "id", "name": "name"}))

        expected_vars = {
            "PREFECT__CLOUD__API": "api",
            "PREFECT__CLOUD__AGENT__LABELS": "['42', 'marvin']",
            "PREFECT__CLOUD__AUTH_TOKEN": "token",
            "PREFECT__CONTEXT__FLOW_RUN_ID": "id",
            "PREFECT__CLOUD__USE_LOCAL_SECRETS": "false",
            "PREFECT__LOGGING__LOG_TO_CLOUD": "true",
            "PREFECT__LOGGING__LEVEL": "DEBUG",
            "PREFECT__ENGINE__FLOW_RUNNER__DEFAULT_CLASS": "prefect.engine.cloud.CloudFlowRunner",
            "PREFECT__ENGINE__TASK_RUNNER__DEFAULT_CLASS": "prefect.engine.cloud.CloudTaskRunner",
        }

        assert env_vars == expected_vars


<<<<<<< HEAD
@pytest.mark.parametrize("flag", [True, False])
def test_populate_env_vars_is_responsive_to_logging_config(
    monkeypatch, runner_token, flag
):
    api = MagicMock()
    monkeypatch.setattr("prefect.agent.docker.agent.docker.APIClient", api)

    with set_temporary_config(
        {
            "cloud.agent.auth_token": "token",
            "cloud.api": "api",
            "logging.log_to_cloud": flag,
        }
    ):
        agent = DockerAgent(labels=["42", "marvin"])

        env_vars = agent.populate_env_vars(GraphQLResult({"id": "id", "name": "name"}))
    assert env_vars["PREFECT__LOGGING__LOG_TO_CLOUD"] == str(flag).lower()


def test_docker_agent_deploy_flows(monkeypatch, runner_token):
=======
def test_docker_agent_deploy_flow(monkeypatch, runner_token):
>>>>>>> cd79172d

    api = MagicMock()
    api.ping.return_value = True
    api.create_container.return_value = {"Id": "container_id"}
    monkeypatch.setattr(
        "prefect.agent.docker.agent.docker.APIClient", MagicMock(return_value=api)
    )

    agent = DockerAgent()
    agent.deploy_flow(
        flow_run=GraphQLResult(
            {
                "flow": GraphQLResult(
                    {
                        "storage": Docker(
                            registry_url="test", image_name="name", image_tag="tag"
                        ).serialize()
                    }
                ),
                "id": "id",
                "name": "name",
            }
        )
    )

    assert api.pull.called
    assert api.create_container.called
    assert api.start.called

    assert api.create_container.call_args[1]["command"] == "prefect execute cloud-flow"
    assert api.start.call_args[1]["container"] == "container_id"


def test_docker_agent_deploy_flow_storage_raises(monkeypatch, runner_token):

    monkeypatch.setattr("prefect.agent.agent.Client", MagicMock())
    api = MagicMock()
    api.ping.return_value = True
    api.create_container.return_value = {"Id": "container_id"}
    monkeypatch.setattr(
        "prefect.agent.docker.agent.docker.APIClient", MagicMock(return_value=api)
    )

    agent = DockerAgent()

    with pytest.raises(ValueError):
        agent.deploy_flow(
            flow_run=GraphQLResult(
                {
                    "flow": GraphQLResult({"storage": Local().serialize()}),
                    "id": "id",
                    "name": "name",
                    "version": "version",
                }
            )
        )

    assert not api.pull.called


def test_docker_agent_deploy_flow_no_pull(monkeypatch, runner_token):

    api = MagicMock()
    api.ping.return_value = True
    api.create_container.return_value = {"Id": "container_id"}
    monkeypatch.setattr(
        "prefect.agent.docker.agent.docker.APIClient", MagicMock(return_value=api)
    )

    agent = DockerAgent(no_pull=True)
    agent.deploy_flow(
        flow_run=GraphQLResult(
            {
                "flow": GraphQLResult(
                    {
                        "storage": Docker(
                            registry_url="test", image_name="name", image_tag="tag"
                        ).serialize()
                    }
                ),
                "id": "id",
                "name": "name",
            }
        )
    )

    assert not api.pull.called
    assert api.create_container.called
    assert api.start.called


def test_docker_agent_deploy_flow_no_registry_does_not_pull(monkeypatch, runner_token):

    api = MagicMock()
    api.ping.return_value = True
    api.create_container.return_value = {"Id": "container_id"}
    monkeypatch.setattr(
        "prefect.agent.docker.agent.docker.APIClient", MagicMock(return_value=api)
    )

    agent = DockerAgent()
    agent.deploy_flow(
        flow_run=GraphQLResult(
            {
                "flow": GraphQLResult(
                    {
                        "storage": Docker(
                            registry_url="", image_name="name", image_tag="tag"
                        ).serialize()
                    }
                ),
                "id": "id",
                "name": "name",
            }
        )
    )

    assert not api.pull.called
    assert api.create_container.called
    assert api.start.called<|MERGE_RESOLUTION|>--- conflicted
+++ resolved
@@ -164,7 +164,6 @@
         assert env_vars == expected_vars
 
 
-<<<<<<< HEAD
 @pytest.mark.parametrize("flag", [True, False])
 def test_populate_env_vars_is_responsive_to_logging_config(
     monkeypatch, runner_token, flag
@@ -185,11 +184,7 @@
     assert env_vars["PREFECT__LOGGING__LOG_TO_CLOUD"] == str(flag).lower()
 
 
-def test_docker_agent_deploy_flows(monkeypatch, runner_token):
-=======
 def test_docker_agent_deploy_flow(monkeypatch, runner_token):
->>>>>>> cd79172d
-
     api = MagicMock()
     api.ping.return_value = True
     api.create_container.return_value = {"Id": "container_id"}
